--- conflicted
+++ resolved
@@ -1,256 +1,248 @@
-﻿// Copyright (c) 2007-2016 ppy Pty Ltd <contact@ppy.sh>.
-// Licensed under the MIT Licence - https://raw.githubusercontent.com/ppy/osu/master/LICENCE
-
-using System;
-using System.Linq;
-using OpenTK;
-using OpenTK.Graphics;
-using OpenTK.Input;
-using osu.Framework.Allocation;
-using osu.Framework.Audio;
-using osu.Framework.Audio.Sample;
-using osu.Framework.Graphics;
-using osu.Framework.Graphics.Containers;
-using osu.Framework.Graphics.Sprites;
-using osu.Framework.Graphics.Transforms;
-using osu.Framework.Input;
-using osu.Game.Graphics.Sprites;
-using osu.Game.Modes;
-using osu.Game.Modes.UI;
-
-namespace osu.Game.Overlays.Mods
-{
-    public class ModButton : FillFlowContainer
-    {
-        private ModIcon foregroundIcon { get; set; }
-        private SpriteText text;
-        private Container<ModIcon> iconsContainer;
-        private SampleChannel sampleOn, sampleOff;
-
-        public Action<Mod> Action; // Passed the selected mod or null if none
-
-        private int _selectedIndex = -1;
-        private int selectedIndex
-        {
-            get
-            {
-                return _selectedIndex;
-            }
-            set
-            {
-                if (value == _selectedIndex) return;
-                _selectedIndex = value;
-
-                if (value >= Mods.Length)
-                {
-                    _selectedIndex = -1;
-                }
-                else if (value <= -2)
-                {
-                    _selectedIndex = Mods.Length - 1;
-                }
-
-                iconsContainer.RotateTo(Selected ? 5f : 0f, 300, EasingTypes.OutElastic);
-                iconsContainer.ScaleTo(Selected ? 1.1f : 1f, 300, EasingTypes.OutElastic);
-                foregroundIcon.Colour = Selected ? SelectedColour : Colour;
-
-                displaySelectedMod();
-            }
-        }
-
-        public bool Selected => selectedIndex != -1;
-
-        private Color4 backgroundColour;
-        public new Color4 Colour
-        {
-            get
-            {
-                return backgroundColour;
-            }
-            set
-            {
-                if (value == backgroundColour) return;
-                backgroundColour = value;
-                foreach (ModIcon icon in iconsContainer.Children)
-                {
-                    icon.Colour = value;
-                }
-            }
-        }
-
-        private Color4 selectedColour;
-        public Color4 SelectedColour
-        {
-            get
-            {
-                return selectedColour;
-            }
-            set
-            {
-                if (value == selectedColour) return;
-                selectedColour = value;
-                if (Selected) foregroundIcon.Colour = value;
-            }
-        }
-
-        private Mod mod;
-        public Mod Mod
-        {
-            get
-            {
-                return mod;
-            }
-            set
-            {
-                if (mod == value) return;
-                mod = value;
-
-                Mods = (mod as MultiMod)?.Mods ?? new[] { mod };
-
-                createIcons();
-                if (Mods.Length > 0)
-                {
-                    displayMod(Mods[0]);
-                }
-            }
-        }
-
-        public Mod[] Mods { get; private set; }
-
-        // the mods from Mod, only multiple if Mod is a MultiMod
-
-        public Mod SelectedMod => Mods.ElementAtOrDefault(selectedIndex);
-
-        [BackgroundDependencyLoader]
-        private void load(AudioManager audio)
-        {
-            sampleOn = audio.Sample.Get(@"Checkbox/check-on");
-            sampleOff = audio.Sample.Get(@"Checkbox/check-off");
-        }
-
-        protected override bool OnMouseDown(InputState state, MouseDownEventArgs args)
-        {
-            switch (args.Button)
-            {
-                case MouseButton.Left:
-                    SelectNext();
-                    break;
-                case MouseButton.Right:
-                    SelectPrevious();
-                    break;
-            }
-            return true;
-        }
-
-        public void SelectNext()
-        {
-            (++selectedIndex == -1 ? sampleOff : sampleOn).Play();
-            Action?.Invoke(SelectedMod);
-        }
-
-        public void SelectPrevious()
-        {
-            (--selectedIndex == -1 ? sampleOff : sampleOn).Play();
-            Action?.Invoke(SelectedMod);
-        }
-
-        public void Deselect()
-        {
-            selectedIndex = -1;
-        }
-
-        private void displayMod(Mod mod)
-        {
-            foregroundIcon.Icon = mod.Icon;
-            text.Text = mod.Name;
-        }
-
-        private void displaySelectedMod() => displayMod(SelectedMod ?? Mods[0]);
-
-        private void createIcons()
-        {
-            iconsContainer.Clear();
-            if (Mods.Length > 1)
-            {
-<<<<<<< HEAD
-                iconsContainer.Add(new[]
-=======
-                iconsContainer.Add(icons = new[]
->>>>>>> 533868a6
-                {
-                    new ModIcon
-                    {
-                        Origin = Anchor.Centre,
-                        Anchor = Anchor.Centre,
-                        AutoSizeAxes = Axes.Both,
-                        Position = new Vector2(1.5f),
-                        Colour = this.Colour
-                    },
-                    foregroundIcon = new ModIcon
-                    {
-                        Origin = Anchor.Centre,
-                        Anchor = Anchor.Centre,
-                        AutoSizeAxes = Axes.Both,
-                        Position = new Vector2(-1.5f),
-                        Colour = this.Colour
-                    },
-                });
-            }
-            else
-            {
-<<<<<<< HEAD
-                iconsContainer.Add(foregroundIcon = new ModIcon
-=======
-                iconsContainer.Add(icons = new[]
->>>>>>> 533868a6
-                {
-                    Origin = Anchor.Centre,
-                    Anchor = Anchor.Centre,
-                    AutoSizeAxes = Axes.Both,
-                    Colour = this.Colour
-                });
-            }
-        }
-
-        protected override void LoadComplete()
-        {
-            base.LoadComplete();
-            foreach (ModIcon icon in iconsContainer.Children)
-                icon.Colour = Colour;
-        }
-
-        public ModButton(Mod m)
-        {
-            Direction = FillDirection.Vertical;
-            Spacing = new Vector2(0f, -5f);
-            Size = new Vector2(100f);
-
-            Children = new Drawable[]
-            {
-                new Container
-                {
-                    Size = new Vector2(77f, 80f),
-                    Origin = Anchor.TopCentre,
-                    Anchor = Anchor.TopCentre,
-                    Children = new Drawable[]
-                    {
-                        iconsContainer = new Container<ModIcon>
-                        {
-                            RelativeSizeAxes = Axes.Both,
-                            Origin = Anchor.Centre,
-                            Anchor = Anchor.Centre,
-                        }
-                    }
-                },
-                text = new OsuSpriteText
-                {
-                    Origin = Anchor.TopCentre,
-                    Anchor = Anchor.TopCentre,
-                    TextSize = 18,
-                },
-            };
-
-            Mod = m;
-        }
-    }
-}
+﻿// Copyright (c) 2007-2016 ppy Pty Ltd <contact@ppy.sh>.
+// Licensed under the MIT Licence - https://raw.githubusercontent.com/ppy/osu/master/LICENCE
+
+using System;
+using System.Linq;
+using OpenTK;
+using OpenTK.Graphics;
+using OpenTK.Input;
+using osu.Framework.Allocation;
+using osu.Framework.Audio;
+using osu.Framework.Audio.Sample;
+using osu.Framework.Graphics;
+using osu.Framework.Graphics.Containers;
+using osu.Framework.Graphics.Sprites;
+using osu.Framework.Graphics.Transforms;
+using osu.Framework.Input;
+using osu.Game.Graphics.Sprites;
+using osu.Game.Modes;
+using osu.Game.Modes.UI;
+
+namespace osu.Game.Overlays.Mods
+{
+    public class ModButton : FillFlowContainer
+    {
+        private ModIcon foregroundIcon { get; set; }
+        private SpriteText text;
+        private Container<ModIcon> iconsContainer;
+        private SampleChannel sampleOn, sampleOff;
+
+        public Action<Mod> Action; // Passed the selected mod or null if none
+
+        private int _selectedIndex = -1;
+        private int selectedIndex
+        {
+            get
+            {
+                return _selectedIndex;
+            }
+            set
+            {
+                if (value == _selectedIndex) return;
+                _selectedIndex = value;
+
+                if (value >= Mods.Length)
+                {
+                    _selectedIndex = -1;
+                }
+                else if (value <= -2)
+                {
+                    _selectedIndex = Mods.Length - 1;
+                }
+
+                iconsContainer.RotateTo(Selected ? 5f : 0f, 300, EasingTypes.OutElastic);
+                iconsContainer.ScaleTo(Selected ? 1.1f : 1f, 300, EasingTypes.OutElastic);
+                foregroundIcon.Colour = Selected ? SelectedColour : Colour;
+
+                displaySelectedMod();
+            }
+        }
+
+        public bool Selected => selectedIndex != -1;
+
+        private Color4 backgroundColour;
+        public new Color4 Colour
+        {
+            get
+            {
+                return backgroundColour;
+            }
+            set
+            {
+                if (value == backgroundColour) return;
+                backgroundColour = value;
+                foreach (ModIcon icon in iconsContainer.Children)
+                {
+                    icon.Colour = value;
+                }
+            }
+        }
+
+        private Color4 selectedColour;
+        public Color4 SelectedColour
+        {
+            get
+            {
+                return selectedColour;
+            }
+            set
+            {
+                if (value == selectedColour) return;
+                selectedColour = value;
+                if (Selected) foregroundIcon.Colour = value;
+            }
+        }
+
+        private Mod mod;
+        public Mod Mod
+        {
+            get
+            {
+                return mod;
+            }
+            set
+            {
+                if (mod == value) return;
+                mod = value;
+
+                Mods = (mod as MultiMod)?.Mods ?? new[] { mod };
+
+                createIcons();
+                if (Mods.Length > 0)
+                {
+                    displayMod(Mods[0]);
+                }
+            }
+        }
+
+        public Mod[] Mods { get; private set; }
+
+        // the mods from Mod, only multiple if Mod is a MultiMod
+
+        public Mod SelectedMod => Mods.ElementAtOrDefault(selectedIndex);
+
+        [BackgroundDependencyLoader]
+        private void load(AudioManager audio)
+        {
+            sampleOn = audio.Sample.Get(@"Checkbox/check-on");
+            sampleOff = audio.Sample.Get(@"Checkbox/check-off");
+        }
+
+        protected override bool OnMouseDown(InputState state, MouseDownEventArgs args)
+        {
+            switch (args.Button)
+            {
+                case MouseButton.Left:
+                    SelectNext();
+                    break;
+                case MouseButton.Right:
+                    SelectPrevious();
+                    break;
+            }
+            return true;
+        }
+
+        public void SelectNext()
+        {
+            (++selectedIndex == -1 ? sampleOff : sampleOn).Play();
+            Action?.Invoke(SelectedMod);
+        }
+
+        public void SelectPrevious()
+        {
+            (--selectedIndex == -1 ? sampleOff : sampleOn).Play();
+            Action?.Invoke(SelectedMod);
+        }
+
+        public void Deselect()
+        {
+            selectedIndex = -1;
+        }
+
+        private void displayMod(Mod mod)
+        {
+            foregroundIcon.Icon = mod.Icon;
+            text.Text = mod.Name;
+        }
+
+        private void displaySelectedMod() => displayMod(SelectedMod ?? Mods[0]);
+
+        private void createIcons()
+        {
+            iconsContainer.Clear();
+            if (Mods.Length > 1)
+            {
+                iconsContainer.Add(new ModIcon[]
+                {
+                    new ModIcon
+                    {
+                        Origin = Anchor.Centre,
+                        Anchor = Anchor.Centre,
+                        AutoSizeAxes = Axes.Both,
+                        Position = new Vector2(1.5f),
+                        Colour = this.Colour
+                    },
+                    foregroundIcon = new ModIcon
+                    {
+                        Origin = Anchor.Centre,
+                        Anchor = Anchor.Centre,
+                        AutoSizeAxes = Axes.Both,
+                        Position = new Vector2(-1.5f),
+                        Colour = this.Colour
+                    },
+                });
+            }
+            else
+            {
+                iconsContainer.Add(foregroundIcon = new ModIcon
+                {
+                    Origin = Anchor.Centre,
+                    Anchor = Anchor.Centre,
+                    AutoSizeAxes = Axes.Both,
+                    Colour = this.Colour
+                });
+            }
+        }
+
+        protected override void LoadComplete()
+        {
+            base.LoadComplete();
+            foreach (ModIcon icon in iconsContainer.Children)
+                icon.Colour = Colour;
+        }
+
+        public ModButton(Mod m)
+        {
+            Direction = FillDirection.Vertical;
+            Spacing = new Vector2(0f, -5f);
+            Size = new Vector2(100f);
+
+            Children = new Drawable[]
+            {
+                new Container
+                {
+                    Size = new Vector2(77f, 80f),
+                    Origin = Anchor.TopCentre,
+                    Anchor = Anchor.TopCentre,
+                    Children = new Drawable[]
+                    {
+                        iconsContainer = new Container<ModIcon>
+                        {
+                            RelativeSizeAxes = Axes.Both,
+                            Origin = Anchor.Centre,
+                            Anchor = Anchor.Centre,
+                        }
+                    }
+                },
+                text = new OsuSpriteText
+                {
+                    Origin = Anchor.TopCentre,
+                    Anchor = Anchor.TopCentre,
+                    TextSize = 18,
+                },
+            };
+
+            Mod = m;
+        }
+    }
+}