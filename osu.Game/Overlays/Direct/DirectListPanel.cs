﻿// Copyright (c) 2007-2017 ppy Pty Ltd <contact@ppy.sh>.
// Licensed under the MIT Licence - https://raw.githubusercontent.com/ppy/osu/master/LICENCE

using OpenTK;
using OpenTK.Graphics;
using osu.Framework.Extensions.Color4Extensions;
using osu.Framework.Graphics;
using osu.Framework.Graphics.Containers;
using osu.Framework.Graphics.Colour;
using osu.Game.Graphics;
using osu.Game.Graphics.Sprites;
using osu.Framework.Allocation;
using osu.Framework.Localisation;
using osu.Framework.Graphics.Shapes;
using osu.Game.Beatmaps;
<<<<<<< HEAD
using osu.Game.Graphics.Containers;
using osu.Framework.Configuration;
=======
>>>>>>> 797e77e6

namespace osu.Game.Overlays.Direct
{
    public class DirectListPanel : DirectPanel
    {
        private const float horizontal_padding = 10;
        private const float vertical_padding = 5;
        private const float height = 70;

        public DirectListPanel(BeatmapSetInfo beatmap) : base(beatmap)
        {
            RelativeSizeAxes = Axes.X;
            Height = height;
        }

        private PlayButton playButton;
        private Box progressBar;

        protected override PlayButton PlayButton => playButton;

        [BackgroundDependencyLoader]
        private void load(LocalisationEngine localisation, OsuColour colours)
        {
            Content.CornerRadius = 5;

            AddRange(new Drawable[]
            {
                new Box
                {
                    RelativeSizeAxes = Axes.Both,
                    Colour = ColourInfo.GradientHorizontal(Color4.Black.Opacity(0.25f), Color4.Black.Opacity(0.75f)),
                },
                new Container
                {
                    RelativeSizeAxes = Axes.Both,
                    Padding = new MarginPadding { Top = vertical_padding, Bottom = vertical_padding, Left = horizontal_padding, Right = vertical_padding },
                    Children = new Drawable[]
                    {
                        new FillFlowContainer
                        {
                            Origin = Anchor.CentreLeft,
                            Anchor = Anchor.CentreLeft,
                            AutoSizeAxes = Axes.Both,
                            Direction = FillDirection.Horizontal,
                            LayoutEasing = Easing.OutQuint,
                            LayoutDuration = 120,
                            Spacing = new Vector2(10, 0),
                            Children = new Drawable[]
                            {
                                playButton = new PlayButton(PreviewPlaying)
                                {
                                    Origin = Anchor.CentreLeft,
                                    Anchor = Anchor.CentreLeft,
                                    Size = new Vector2(height / 2),
                                    FillMode = FillMode.Fit,
                                    Alpha = 0,
                                    TrackUrl = "https://b.ppy.sh/preview/" + SetInfo.OnlineBeatmapSetID + ".mp3",
                                },
                                new FillFlowContainer
                                {
                                    AutoSizeAxes = Axes.Both,
                                    Direction = FillDirection.Vertical,
                                    Children = new Drawable[]
                                    {
                                        new OsuSpriteText
                                        {
                                            Current = localisation.GetUnicodePreference(SetInfo.Metadata.TitleUnicode, SetInfo.Metadata.Title),
                                            TextSize = 18,
                                            Font = @"Exo2.0-BoldItalic",
                                        },
                                        new OsuSpriteText
                                        {
                                            Current = localisation.GetUnicodePreference(SetInfo.Metadata.ArtistUnicode, SetInfo.Metadata.Artist),
                                            Font = @"Exo2.0-BoldItalic",
                                        },
                                        new FillFlowContainer
                                        {
                                            AutoSizeAxes = Axes.X,
                                            Height = 20,
                                            Margin = new MarginPadding { Top = vertical_padding, Bottom = vertical_padding },
                                            Children = GetDifficultyIcons(),
                                        },
                                    },
                                },
                            }
                        },
                        new FillFlowContainer
                        {
                            Anchor = Anchor.TopRight,
                            Origin = Anchor.TopRight,
                            AutoSizeAxes = Axes.Both,
                            Direction = FillDirection.Vertical,
                            Margin = new MarginPadding { Right = height - vertical_padding * 2 + vertical_padding },
                            Children = new Drawable[]
                            {
                                new Statistic(FontAwesome.fa_play_circle, SetInfo.OnlineInfo?.PlayCount ?? 0)
                                {
                                    Margin = new MarginPadding { Right = 1 },
                                },
                                new Statistic(FontAwesome.fa_heart, SetInfo.OnlineInfo?.FavouriteCount ?? 0),
                                new FillFlowContainer
                                {
                                    Anchor = Anchor.TopRight,
                                    Origin = Anchor.TopRight,
                                    AutoSizeAxes = Axes.Both,
                                    Direction = FillDirection.Horizontal,
                                    Children = new[]
                                    {
                                        new OsuSpriteText
                                        {
                                            Text = "mapped by ",
                                            TextSize = 14,
                                        },
                                        new OsuSpriteText
                                        {
                                            Text = SetInfo.Metadata.Author,
                                            TextSize = 14,
                                            Font = @"Exo2.0-SemiBoldItalic",
                                        },
                                    },
                                },
                                new OsuSpriteText
                                {
                                    Text = $"from {SetInfo.Metadata.Source}",
                                    Anchor = Anchor.TopRight,
                                    Origin = Anchor.TopRight,
                                    TextSize = 14,
                                    Alpha = string.IsNullOrEmpty(SetInfo.Metadata.Source) ? 0f : 1f,
                                },
                            },
                        },
                        new DownloadButton
                        {
                            Anchor = Anchor.TopRight,
                            Origin = Anchor.TopRight,
                            Size = new Vector2(height - vertical_padding * 2),
                            Action = StartDownload
                        },
                    },
                },
                progressBar = new Box
                {
                    Anchor = Anchor.BottomLeft,
                    Origin = Anchor.BottomLeft,
                    RelativeSizeAxes = Axes.X,
                    BypassAutoSizeAxes = Axes.Y,
                    Size = new Vector2(0, 3),
                    Alpha = 0,
                    Colour = colours.Yellow,
                },
            });

            PreviewPlaying.ValueChanged += newValue => playButton.FadeTo(newValue || IsHovered ? 1 : 0, 120, Easing.InOutQuint);
            PreviewPlaying.ValueChanged += newValue => progressBar.FadeTo(newValue ? 1 : 0, 120, Easing.InOutQuint);
        }

        protected override void Update()
        {
            base.Update();

            if (PreviewPlaying && playButton.Track != null)
                progressBar.Width = (float)(playButton.Track.CurrentTime / playButton.Track.Length);
        }
    }
}
<|MERGE_RESOLUTION|>--- conflicted
+++ resolved
@@ -1,185 +1,181 @@
-﻿// Copyright (c) 2007-2017 ppy Pty Ltd <contact@ppy.sh>.
-// Licensed under the MIT Licence - https://raw.githubusercontent.com/ppy/osu/master/LICENCE
-
-using OpenTK;
-using OpenTK.Graphics;
-using osu.Framework.Extensions.Color4Extensions;
-using osu.Framework.Graphics;
-using osu.Framework.Graphics.Containers;
-using osu.Framework.Graphics.Colour;
-using osu.Game.Graphics;
-using osu.Game.Graphics.Sprites;
-using osu.Framework.Allocation;
-using osu.Framework.Localisation;
-using osu.Framework.Graphics.Shapes;
-using osu.Game.Beatmaps;
-<<<<<<< HEAD
-using osu.Game.Graphics.Containers;
-using osu.Framework.Configuration;
-=======
->>>>>>> 797e77e6
-
-namespace osu.Game.Overlays.Direct
-{
-    public class DirectListPanel : DirectPanel
-    {
-        private const float horizontal_padding = 10;
-        private const float vertical_padding = 5;
-        private const float height = 70;
-
-        public DirectListPanel(BeatmapSetInfo beatmap) : base(beatmap)
-        {
-            RelativeSizeAxes = Axes.X;
-            Height = height;
-        }
-
-        private PlayButton playButton;
-        private Box progressBar;
-
-        protected override PlayButton PlayButton => playButton;
-
-        [BackgroundDependencyLoader]
-        private void load(LocalisationEngine localisation, OsuColour colours)
-        {
-            Content.CornerRadius = 5;
-
-            AddRange(new Drawable[]
-            {
-                new Box
-                {
-                    RelativeSizeAxes = Axes.Both,
-                    Colour = ColourInfo.GradientHorizontal(Color4.Black.Opacity(0.25f), Color4.Black.Opacity(0.75f)),
-                },
-                new Container
-                {
-                    RelativeSizeAxes = Axes.Both,
-                    Padding = new MarginPadding { Top = vertical_padding, Bottom = vertical_padding, Left = horizontal_padding, Right = vertical_padding },
-                    Children = new Drawable[]
-                    {
-                        new FillFlowContainer
-                        {
-                            Origin = Anchor.CentreLeft,
-                            Anchor = Anchor.CentreLeft,
-                            AutoSizeAxes = Axes.Both,
-                            Direction = FillDirection.Horizontal,
-                            LayoutEasing = Easing.OutQuint,
-                            LayoutDuration = 120,
-                            Spacing = new Vector2(10, 0),
-                            Children = new Drawable[]
-                            {
-                                playButton = new PlayButton(PreviewPlaying)
-                                {
-                                    Origin = Anchor.CentreLeft,
-                                    Anchor = Anchor.CentreLeft,
-                                    Size = new Vector2(height / 2),
-                                    FillMode = FillMode.Fit,
-                                    Alpha = 0,
-                                    TrackUrl = "https://b.ppy.sh/preview/" + SetInfo.OnlineBeatmapSetID + ".mp3",
-                                },
-                                new FillFlowContainer
-                                {
-                                    AutoSizeAxes = Axes.Both,
-                                    Direction = FillDirection.Vertical,
-                                    Children = new Drawable[]
-                                    {
-                                        new OsuSpriteText
-                                        {
-                                            Current = localisation.GetUnicodePreference(SetInfo.Metadata.TitleUnicode, SetInfo.Metadata.Title),
-                                            TextSize = 18,
-                                            Font = @"Exo2.0-BoldItalic",
-                                        },
-                                        new OsuSpriteText
-                                        {
-                                            Current = localisation.GetUnicodePreference(SetInfo.Metadata.ArtistUnicode, SetInfo.Metadata.Artist),
-                                            Font = @"Exo2.0-BoldItalic",
-                                        },
-                                        new FillFlowContainer
-                                        {
-                                            AutoSizeAxes = Axes.X,
-                                            Height = 20,
-                                            Margin = new MarginPadding { Top = vertical_padding, Bottom = vertical_padding },
-                                            Children = GetDifficultyIcons(),
-                                        },
-                                    },
-                                },
-                            }
-                        },
-                        new FillFlowContainer
-                        {
-                            Anchor = Anchor.TopRight,
-                            Origin = Anchor.TopRight,
-                            AutoSizeAxes = Axes.Both,
-                            Direction = FillDirection.Vertical,
-                            Margin = new MarginPadding { Right = height - vertical_padding * 2 + vertical_padding },
-                            Children = new Drawable[]
-                            {
-                                new Statistic(FontAwesome.fa_play_circle, SetInfo.OnlineInfo?.PlayCount ?? 0)
-                                {
-                                    Margin = new MarginPadding { Right = 1 },
-                                },
-                                new Statistic(FontAwesome.fa_heart, SetInfo.OnlineInfo?.FavouriteCount ?? 0),
-                                new FillFlowContainer
-                                {
-                                    Anchor = Anchor.TopRight,
-                                    Origin = Anchor.TopRight,
-                                    AutoSizeAxes = Axes.Both,
-                                    Direction = FillDirection.Horizontal,
-                                    Children = new[]
-                                    {
-                                        new OsuSpriteText
-                                        {
-                                            Text = "mapped by ",
-                                            TextSize = 14,
-                                        },
-                                        new OsuSpriteText
-                                        {
-                                            Text = SetInfo.Metadata.Author,
-                                            TextSize = 14,
-                                            Font = @"Exo2.0-SemiBoldItalic",
-                                        },
-                                    },
-                                },
-                                new OsuSpriteText
-                                {
-                                    Text = $"from {SetInfo.Metadata.Source}",
-                                    Anchor = Anchor.TopRight,
-                                    Origin = Anchor.TopRight,
-                                    TextSize = 14,
-                                    Alpha = string.IsNullOrEmpty(SetInfo.Metadata.Source) ? 0f : 1f,
-                                },
-                            },
-                        },
-                        new DownloadButton
-                        {
-                            Anchor = Anchor.TopRight,
-                            Origin = Anchor.TopRight,
-                            Size = new Vector2(height - vertical_padding * 2),
-                            Action = StartDownload
-                        },
-                    },
-                },
-                progressBar = new Box
-                {
-                    Anchor = Anchor.BottomLeft,
-                    Origin = Anchor.BottomLeft,
-                    RelativeSizeAxes = Axes.X,
-                    BypassAutoSizeAxes = Axes.Y,
-                    Size = new Vector2(0, 3),
-                    Alpha = 0,
-                    Colour = colours.Yellow,
-                },
-            });
-
-            PreviewPlaying.ValueChanged += newValue => playButton.FadeTo(newValue || IsHovered ? 1 : 0, 120, Easing.InOutQuint);
-            PreviewPlaying.ValueChanged += newValue => progressBar.FadeTo(newValue ? 1 : 0, 120, Easing.InOutQuint);
-        }
-
-        protected override void Update()
-        {
-            base.Update();
-
-            if (PreviewPlaying && playButton.Track != null)
-                progressBar.Width = (float)(playButton.Track.CurrentTime / playButton.Track.Length);
-        }
-    }
-}
+﻿// Copyright (c) 2007-2017 ppy Pty Ltd <contact@ppy.sh>.
+// Licensed under the MIT Licence - https://raw.githubusercontent.com/ppy/osu/master/LICENCE
+
+using OpenTK;
+using OpenTK.Graphics;
+using osu.Framework.Extensions.Color4Extensions;
+using osu.Framework.Graphics;
+using osu.Framework.Graphics.Containers;
+using osu.Framework.Graphics.Colour;
+using osu.Game.Graphics;
+using osu.Game.Graphics.Sprites;
+using osu.Framework.Allocation;
+using osu.Framework.Localisation;
+using osu.Framework.Graphics.Shapes;
+using osu.Game.Beatmaps;
+using osu.Framework.Configuration;
+
+namespace osu.Game.Overlays.Direct
+{
+    public class DirectListPanel : DirectPanel
+    {
+        private const float horizontal_padding = 10;
+        private const float vertical_padding = 5;
+        private const float height = 70;
+
+        public DirectListPanel(BeatmapSetInfo beatmap) : base(beatmap)
+        {
+            RelativeSizeAxes = Axes.X;
+            Height = height;
+        }
+
+        private PlayButton playButton;
+        private Box progressBar;
+
+        protected override PlayButton PlayButton => playButton;
+
+        [BackgroundDependencyLoader]
+        private void load(LocalisationEngine localisation, OsuColour colours)
+        {
+            Content.CornerRadius = 5;
+
+            AddRange(new Drawable[]
+            {
+                new Box
+                {
+                    RelativeSizeAxes = Axes.Both,
+                    Colour = ColourInfo.GradientHorizontal(Color4.Black.Opacity(0.25f), Color4.Black.Opacity(0.75f)),
+                },
+                new Container
+                {
+                    RelativeSizeAxes = Axes.Both,
+                    Padding = new MarginPadding { Top = vertical_padding, Bottom = vertical_padding, Left = horizontal_padding, Right = vertical_padding },
+                    Children = new Drawable[]
+                    {
+                        new FillFlowContainer
+                        {
+                            Origin = Anchor.CentreLeft,
+                            Anchor = Anchor.CentreLeft,
+                            AutoSizeAxes = Axes.Both,
+                            Direction = FillDirection.Horizontal,
+                            LayoutEasing = Easing.OutQuint,
+                            LayoutDuration = 120,
+                            Spacing = new Vector2(10, 0),
+                            Children = new Drawable[]
+                            {
+                                playButton = new PlayButton(PreviewPlaying)
+                                {
+                                    Origin = Anchor.CentreLeft,
+                                    Anchor = Anchor.CentreLeft,
+                                    Size = new Vector2(height / 2),
+                                    FillMode = FillMode.Fit,
+                                    Alpha = 0,
+                                    TrackUrl = "https://b.ppy.sh/preview/" + SetInfo.OnlineBeatmapSetID + ".mp3",
+                                },
+                                new FillFlowContainer
+                                {
+                                    AutoSizeAxes = Axes.Both,
+                                    Direction = FillDirection.Vertical,
+                                    Children = new Drawable[]
+                                    {
+                                        new OsuSpriteText
+                                        {
+                                            Current = localisation.GetUnicodePreference(SetInfo.Metadata.TitleUnicode, SetInfo.Metadata.Title),
+                                            TextSize = 18,
+                                            Font = @"Exo2.0-BoldItalic",
+                                        },
+                                        new OsuSpriteText
+                                        {
+                                            Current = localisation.GetUnicodePreference(SetInfo.Metadata.ArtistUnicode, SetInfo.Metadata.Artist),
+                                            Font = @"Exo2.0-BoldItalic",
+                                        },
+                                        new FillFlowContainer
+                                        {
+                                            AutoSizeAxes = Axes.X,
+                                            Height = 20,
+                                            Margin = new MarginPadding { Top = vertical_padding, Bottom = vertical_padding },
+                                            Children = GetDifficultyIcons(),
+                                        },
+                                    },
+                                },
+                            }
+                        },
+                        new FillFlowContainer
+                        {
+                            Anchor = Anchor.TopRight,
+                            Origin = Anchor.TopRight,
+                            AutoSizeAxes = Axes.Both,
+                            Direction = FillDirection.Vertical,
+                            Margin = new MarginPadding { Right = height - vertical_padding * 2 + vertical_padding },
+                            Children = new Drawable[]
+                            {
+                                new Statistic(FontAwesome.fa_play_circle, SetInfo.OnlineInfo?.PlayCount ?? 0)
+                                {
+                                    Margin = new MarginPadding { Right = 1 },
+                                },
+                                new Statistic(FontAwesome.fa_heart, SetInfo.OnlineInfo?.FavouriteCount ?? 0),
+                                new FillFlowContainer
+                                {
+                                    Anchor = Anchor.TopRight,
+                                    Origin = Anchor.TopRight,
+                                    AutoSizeAxes = Axes.Both,
+                                    Direction = FillDirection.Horizontal,
+                                    Children = new[]
+                                    {
+                                        new OsuSpriteText
+                                        {
+                                            Text = "mapped by ",
+                                            TextSize = 14,
+                                        },
+                                        new OsuSpriteText
+                                        {
+                                            Text = SetInfo.Metadata.Author,
+                                            TextSize = 14,
+                                            Font = @"Exo2.0-SemiBoldItalic",
+                                        },
+                                    },
+                                },
+                                new OsuSpriteText
+                                {
+                                    Text = $"from {SetInfo.Metadata.Source}",
+                                    Anchor = Anchor.TopRight,
+                                    Origin = Anchor.TopRight,
+                                    TextSize = 14,
+                                    Alpha = string.IsNullOrEmpty(SetInfo.Metadata.Source) ? 0f : 1f,
+                                },
+                            },
+                        },
+                        new DownloadButton
+                        {
+                            Anchor = Anchor.TopRight,
+                            Origin = Anchor.TopRight,
+                            Size = new Vector2(height - vertical_padding * 2),
+                            Action = StartDownload
+                        },
+                    },
+                },
+                progressBar = new Box
+                {
+                    Anchor = Anchor.BottomLeft,
+                    Origin = Anchor.BottomLeft,
+                    RelativeSizeAxes = Axes.X,
+                    BypassAutoSizeAxes = Axes.Y,
+                    Size = new Vector2(0, 3),
+                    Alpha = 0,
+                    Colour = colours.Yellow,
+                },
+            });
+
+            PreviewPlaying.ValueChanged += newValue => playButton.FadeTo(newValue || IsHovered ? 1 : 0, 120, Easing.InOutQuint);
+            PreviewPlaying.ValueChanged += newValue => progressBar.FadeTo(newValue ? 1 : 0, 120, Easing.InOutQuint);
+        }
+
+        protected override void Update()
+        {
+            base.Update();
+
+            if (PreviewPlaying && playButton.Track != null)
+                progressBar.Width = (float)(playButton.Track.CurrentTime / playButton.Track.Length);
+        }
+    }
+}