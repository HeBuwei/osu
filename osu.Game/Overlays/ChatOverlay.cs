﻿// Copyright (c) ppy Pty Ltd <contact@ppy.sh>. Licensed under the MIT Licence.
// See the LICENCE file in the repository root for full licence text.

using System.Collections.Generic;
using System.Collections.Specialized;
using System.Linq;
using osuTK;
using osuTK.Graphics;
using osu.Framework.Allocation;
using osu.Framework.Bindables;
using osu.Framework.Graphics;
using osu.Framework.Graphics.Containers;
using osu.Framework.Graphics.Shapes;
using osu.Framework.Graphics.UserInterface;
using osu.Framework.Input.Events;
using osu.Game.Configuration;
using osu.Game.Graphics;
using osu.Game.Graphics.Containers;
using osu.Game.Graphics.UserInterface;
using osu.Game.Online.Chat;
using osu.Game.Overlays.Chat;
using osu.Game.Overlays.Chat.Selection;
using osu.Game.Overlays.Chat.Tabs;
using osuTK.Input;
using osu.Framework.Graphics.Sprites;
using osu.Framework.Graphics.Textures;
using osu.Framework.Localisation;
using osu.Game.Localisation;
using osu.Game.Online;

namespace osu.Game.Overlays
{
    public class ChatOverlay : OsuFocusedOverlayContainer, INamedOverlayComponent
    {
        public string IconTexture => "Icons/Hexacons/messaging";
        public LocalisableString Title => ChatStrings.HeaderTitle;
        public LocalisableString Description => ChatStrings.HeaderDescription;

        private const float textbox_height = 60;
        private const float channel_selection_min_height = 0.3f;

        [Resolved]
        private ChannelManager channelManager { get; set; }

        private Container<DrawableChannel> currentChannelContainer;

        private readonly List<DrawableChannel> loadedChannels = new List<DrawableChannel>();

        private LoadingSpinner loading;

        private FocusedTextBox textbox;

        private const int transition_length = 500;

        public const float DEFAULT_HEIGHT = 0.4f;

        public const float TAB_AREA_HEIGHT = 50;

        protected ChannelTabControl ChannelTabControl;

        protected virtual ChannelTabControl CreateChannelTabControl() => new ChannelTabControl();

        private Container chatContainer;
        private TabsArea tabsArea;
        private Box chatBackground;
        private Box tabBackground;

        public Bindable<float> ChatHeight { get; set; }

        private Container channelSelectionContainer;
        protected ChannelSelectionOverlay ChannelSelectionOverlay;

        public override bool Contains(Vector2 screenSpacePos) => chatContainer.ReceivePositionalInputAt(screenSpacePos)
                                                                 || (ChannelSelectionOverlay.State.Value == Visibility.Visible && ChannelSelectionOverlay.ReceivePositionalInputAt(screenSpacePos));

        public ChatOverlay()
        {
            RelativeSizeAxes = Axes.Both;
            RelativePositionAxes = Axes.Both;
            Anchor = Anchor.BottomLeft;
            Origin = Anchor.BottomLeft;
        }

        [BackgroundDependencyLoader]
        private void load(OsuConfigManager config, OsuColour colours, TextureStore textures)
        {
            const float padding = 5;

            Children = new Drawable[]
            {
                channelSelectionContainer = new Container
                {
                    RelativeSizeAxes = Axes.Both,
                    Height = 1f - DEFAULT_HEIGHT,
                    Masking = true,
                    Children = new[]
                    {
                        ChannelSelectionOverlay = new ChannelSelectionOverlay
                        {
                            RelativeSizeAxes = Axes.Both,
                        },
                    },
                },
                chatContainer = new Container
                {
                    Name = @"chat container",
                    Anchor = Anchor.BottomLeft,
                    Origin = Anchor.BottomLeft,
                    RelativeSizeAxes = Axes.Both,
                    Height = DEFAULT_HEIGHT,
                    Children = new[]
                    {
                        new Container
                        {
                            Name = @"chat area",
                            RelativeSizeAxes = Axes.Both,
                            Padding = new MarginPadding { Top = TAB_AREA_HEIGHT },
                            Children = new Drawable[]
                            {
                                chatBackground = new Box
                                {
                                    RelativeSizeAxes = Axes.Both,
                                },
                                new OnlineViewContainer("Sign in to chat")
                                {
                                    RelativeSizeAxes = Axes.Both,
                                    Children = new Drawable[]
                                    {
                                        currentChannelContainer = new Container<DrawableChannel>
                                        {
                                            RelativeSizeAxes = Axes.Both,
                                            Padding = new MarginPadding
                                            {
                                                Bottom = textbox_height
                                            },
                                        },
                                        new Container
                                        {
                                            Anchor = Anchor.BottomLeft,
                                            Origin = Anchor.BottomLeft,
                                            RelativeSizeAxes = Axes.X,
                                            Height = textbox_height,
                                            Padding = new MarginPadding
                                            {
                                                Top = padding * 2,
                                                Bottom = padding * 2,
                                                Left = ChatLine.LEFT_PADDING + padding * 2,
                                                Right = padding * 2,
                                            },
                                            Children = new Drawable[]
                                            {
                                                textbox = new FocusedTextBox
                                                {
                                                    RelativeSizeAxes = Axes.Both,
                                                    Height = 1,
                                                    PlaceholderText = "type your message",
                                                    ReleaseFocusOnCommit = false,
                                                    HoldFocus = true,
                                                }
                                            }
                                        },
                                        loading = new LoadingSpinner(),
                                    },
                                }
                            }
                        },
                        tabsArea = new TabsArea
                        {
                            Children = new Drawable[]
                            {
                                tabBackground = new Box
                                {
                                    RelativeSizeAxes = Axes.Both,
                                    Colour = Color4.Black,
                                },
                                new Sprite
                                {
                                    Texture = textures.Get(IconTexture),
                                    Anchor = Anchor.CentreLeft,
                                    Origin = Anchor.CentreLeft,
                                    Size = new Vector2(OverlayTitle.ICON_SIZE),
                                    Margin = new MarginPadding { Left = 10 },
                                },
                                ChannelTabControl = CreateChannelTabControl().With(d =>
                                {
                                    d.Anchor = Anchor.BottomLeft;
                                    d.Origin = Anchor.BottomLeft;
                                    d.RelativeSizeAxes = Axes.Both;
                                    d.OnRequestLeave = channelManager.LeaveChannel;
                                    d.IsSwitchable = true;
                                }),
                            }
                        },
                    },
                },
            };

            textbox.OnCommit += postMessage;

            ChannelTabControl.Current.ValueChanged += current => channelManager.CurrentChannel.Value = current.NewValue;
            ChannelTabControl.ChannelSelectorActive.ValueChanged += active => ChannelSelectionOverlay.State.Value = active.NewValue ? Visibility.Visible : Visibility.Hidden;
            ChannelSelectionOverlay.State.ValueChanged += state =>
            {
                // Propagate the visibility state to ChannelSelectorActive
                ChannelTabControl.ChannelSelectorActive.Value = state.NewValue == Visibility.Visible;

                if (state.NewValue == Visibility.Visible)
                {
                    textbox.HoldFocus = false;
                    if (1f - ChatHeight.Value < channel_selection_min_height)
                        this.TransformBindableTo(ChatHeight, 1f - channel_selection_min_height, 800, Easing.OutQuint);
                }
                else
                    textbox.HoldFocus = true;
            };

            ChannelSelectionOverlay.OnRequestJoin = channel => channelManager.JoinChannel(channel);
            ChannelSelectionOverlay.OnRequestLeave = channelManager.LeaveChannel;

            ChatHeight = config.GetBindable<float>(OsuSetting.ChatDisplayHeight);
            ChatHeight.BindValueChanged(height =>
            {
                chatContainer.Height = height.NewValue;
                channelSelectionContainer.Height = 1f - height.NewValue;
                tabBackground.FadeTo(height.NewValue == 1f ? 1f : 0.8f, 200);
            }, true);

            chatBackground.Colour = colours.ChatBlue;

            loading.Show();

            // This is a relatively expensive (and blocking) operation.
            // Scheduling it ensures that it won't be performed unless the user decides to open chat.
            // TODO: Refactor OsuFocusedOverlayContainer / OverlayContainer to support delayed content loading.
            Schedule(() =>
            {
                // TODO: consider scheduling bindable callbacks to not perform when overlay is not present.
<<<<<<< HEAD
                channelManager.JoinedChannels.ItemsAdded += onChannelAddedToJoinedChannels;
                channelManager.JoinedChannels.ItemsRemoved += onChannelRemovedFromJoinedChannels;
=======
                channelManager.JoinedChannels.CollectionChanged += joinedChannelsChanged;
>>>>>>> 774611f1

                foreach (Channel channel in channelManager.JoinedChannels)
                    ChannelTabControl.AddChannel(channel);

<<<<<<< HEAD
                ChannelTabControl.Current.Value = channelManager.CurrentChannel.Value ?? channelManager.JoinedChannels.FirstOrDefault();

                channelManager.AvailableChannels.ItemsAdded += availableChannelsChanged;
                channelManager.AvailableChannels.ItemsRemoved += availableChannelsChanged;
                ChannelSelectionOverlay.UpdateAvailableChannels(channelManager.AvailableChannels);
=======
                channelManager.AvailableChannels.CollectionChanged += availableChannelsChanged;
                availableChannelsChanged(null, null);
>>>>>>> 774611f1

                currentChannel = channelManager.CurrentChannel.GetBoundCopy();
                currentChannel.BindValueChanged(currentChannelChanged, true);
            });
        }

        private Bindable<Channel> currentChannel;

        private void currentChannelChanged(ValueChangedEvent<Channel> e)
        {
            if (e.NewValue == null)
            {
                textbox.Current.Disabled = true;
                currentChannelContainer.Clear(false);
                ChannelSelectionOverlay.Show();
                return;
            }

            if (e.NewValue is ChannelSelectorTabItem.ChannelSelectorTabChannel)
                return;

            textbox.Current.Disabled = e.NewValue.ReadOnly;

            if (ChannelTabControl.Current.Value != e.NewValue)
                Scheduler.Add(() => ChannelTabControl.Current.Value = e.NewValue);

            var loaded = loadedChannels.Find(d => d.Channel == e.NewValue);

            if (loaded == null)
            {
                currentChannelContainer.FadeOut(500, Easing.OutQuint);
                loading.Show();

                loaded = new DrawableChannel(e.NewValue);
                loadedChannels.Add(loaded);
                LoadComponentAsync(loaded, l =>
                {
                    if (currentChannel.Value != e.NewValue)
                        return;

                    loading.Hide();

                    currentChannelContainer.Clear(false);
                    currentChannelContainer.Add(loaded);
                    currentChannelContainer.FadeIn(500, Easing.OutQuint);
                });
            }
            else
            {
                currentChannelContainer.Clear(false);
                currentChannelContainer.Add(loaded);
            }

            // mark channel as read when channel switched
            if (e.NewValue.Messages.Any())
                channelManager.MarkChannelAsRead(e.NewValue);
        }

        private float startDragChatHeight;
        private bool isDragging;

        protected override bool OnDragStart(DragStartEvent e)
        {
            isDragging = tabsArea.IsHovered;

            if (!isDragging)
                return base.OnDragStart(e);

            startDragChatHeight = ChatHeight.Value;
            return true;
        }

        protected override void OnDrag(DragEvent e)
        {
            if (isDragging)
            {
                float targetChatHeight = startDragChatHeight - (e.MousePosition.Y - e.MouseDownPosition.Y) / Parent.DrawSize.Y;

                // If the channel selection screen is shown, mind its minimum height
                if (ChannelSelectionOverlay.State.Value == Visibility.Visible && targetChatHeight > 1f - channel_selection_min_height)
                    targetChatHeight = 1f - channel_selection_min_height;

                ChatHeight.Value = targetChatHeight;
            }
        }

        protected override void OnDragEnd(DragEndEvent e)
        {
            isDragging = false;
            base.OnDragEnd(e);
        }

        private void selectTab(int index)
        {
            var channel = ChannelTabControl.Items
                                           .Where(tab => !(tab is ChannelSelectorTabItem.ChannelSelectorTabChannel))
                                           .ElementAtOrDefault(index);
            if (channel != null)
                ChannelTabControl.Current.Value = channel;
        }

        protected override bool OnKeyDown(KeyDownEvent e)
        {
            if (e.AltPressed)
            {
                switch (e.Key)
                {
                    case Key.Number1:
                    case Key.Number2:
                    case Key.Number3:
                    case Key.Number4:
                    case Key.Number5:
                    case Key.Number6:
                    case Key.Number7:
                    case Key.Number8:
                    case Key.Number9:
                        selectTab((int)e.Key - (int)Key.Number1);
                        return true;

                    case Key.Number0:
                        selectTab(9);
                        return true;
                }
            }

            return base.OnKeyDown(e);
        }

        public override bool AcceptsFocus => true;

        protected override void OnFocus(FocusEvent e)
        {
            // this is necessary as textbox is masked away and therefore can't get focus :(
            textbox.TakeFocus();
            base.OnFocus(e);
        }

        protected override void PopIn()
        {
            this.MoveToY(0, transition_length, Easing.OutQuint);
            this.FadeIn(transition_length, Easing.OutQuint);

            textbox.HoldFocus = true;

            base.PopIn();
        }

        protected override void PopOut()
        {
            this.MoveToY(Height, transition_length, Easing.InSine);
            this.FadeOut(transition_length, Easing.InSine);

            ChannelSelectionOverlay.Hide();

            textbox.HoldFocus = false;
            base.PopOut();
        }

        private void joinedChannelsChanged(object sender, NotifyCollectionChangedEventArgs args)
        {
            switch (args.Action)
            {
                case NotifyCollectionChangedAction.Add:
                    foreach (Channel channel in args.NewItems.Cast<Channel>())
                        ChannelTabControl.AddChannel(channel);
                    break;

                case NotifyCollectionChangedAction.Remove:
                    foreach (Channel channel in args.OldItems.Cast<Channel>())
                    {
                        ChannelTabControl.RemoveChannel(channel);

                        var loaded = loadedChannels.Find(c => c.Channel == channel);

                        if (loaded != null)
                        {
                            loadedChannels.Remove(loaded);

                            // Because the container is only cleared in the async load callback of a new channel, it is forcefully cleared
                            // to ensure that the previous channel doesn't get updated after it's disposed
                            currentChannelContainer.Remove(loaded);
                            loaded.Dispose();
                        }
                    }

                    break;
            }
        }

        private void availableChannelsChanged(object sender, NotifyCollectionChangedEventArgs args)
        {
            ChannelSelectionOverlay.UpdateAvailableChannels(channelManager.AvailableChannels);
        }

        protected override void Dispose(bool isDisposing)
        {
            base.Dispose(isDisposing);

            if (channelManager != null)
            {
                channelManager.CurrentChannel.ValueChanged -= currentChannelChanged;
                channelManager.JoinedChannels.CollectionChanged -= joinedChannelsChanged;
                channelManager.AvailableChannels.CollectionChanged -= availableChannelsChanged;
            }
        }

        private void postMessage(TextBox textbox, bool newText)
        {
            var text = textbox.Text.Trim();

            if (string.IsNullOrWhiteSpace(text))
                return;

            if (text[0] == '/')
                channelManager.PostCommand(text.Substring(1));
            else
                channelManager.PostMessage(text);

            textbox.Text = string.Empty;
        }

        private class TabsArea : Container
        {
            // IsHovered is used
            public override bool HandlePositionalInput => true;

            public TabsArea()
            {
                Name = @"tabs area";
                RelativeSizeAxes = Axes.X;
                Height = TAB_AREA_HEIGHT;
            }
        }
    }
}<|MERGE_RESOLUTION|>--- conflicted
+++ resolved
@@ -235,26 +235,13 @@
             Schedule(() =>
             {
                 // TODO: consider scheduling bindable callbacks to not perform when overlay is not present.
-<<<<<<< HEAD
-                channelManager.JoinedChannels.ItemsAdded += onChannelAddedToJoinedChannels;
-                channelManager.JoinedChannels.ItemsRemoved += onChannelRemovedFromJoinedChannels;
-=======
                 channelManager.JoinedChannels.CollectionChanged += joinedChannelsChanged;
->>>>>>> 774611f1
 
                 foreach (Channel channel in channelManager.JoinedChannels)
                     ChannelTabControl.AddChannel(channel);
 
-<<<<<<< HEAD
-                ChannelTabControl.Current.Value = channelManager.CurrentChannel.Value ?? channelManager.JoinedChannels.FirstOrDefault();
-
-                channelManager.AvailableChannels.ItemsAdded += availableChannelsChanged;
-                channelManager.AvailableChannels.ItemsRemoved += availableChannelsChanged;
-                ChannelSelectionOverlay.UpdateAvailableChannels(channelManager.AvailableChannels);
-=======
                 channelManager.AvailableChannels.CollectionChanged += availableChannelsChanged;
                 availableChannelsChanged(null, null);
->>>>>>> 774611f1
 
                 currentChannel = channelManager.CurrentChannel.GetBoundCopy();
                 currentChannel.BindValueChanged(currentChannelChanged, true);
