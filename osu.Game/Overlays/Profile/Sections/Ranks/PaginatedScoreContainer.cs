--- conflicted
+++ resolved
@@ -37,32 +37,18 @@
             base.UpdateItems(items);
         }
 
-<<<<<<< HEAD
-        protected override APIRequest<List<APILegacyScoreInfo>> CreateRequest()
-            => new GetUserScoresRequest(User.Value.Id, type, VisiblePages++, ItemsPerPage);
-
-        protected override Drawable CreateDrawableItem(APILegacyScoreInfo item)
-=======
         protected override APIRequest<List<APILegacyScoreInfo>> CreateRequest() =>
             new GetUserScoresRequest(User.Value.Id, type, VisiblePages++, ItemsPerPage);
 
         protected override Drawable CreateDrawableItem(APILegacyScoreInfo model)
->>>>>>> af7b2190
         {
             switch (type)
             {
                 default:
-<<<<<<< HEAD
-                    return new DrawablePerformanceScore(item, includeWeight ? Math.Pow(0.95, ItemsContainer.Count) : (double?)null);
-
-                case ScoreType.Recent:
-                    return new DrawableTotalScore(item);
-=======
                     return new DrawablePerformanceScore(model, includeWeight ? Math.Pow(0.95, ItemsContainer.Count) : (double?)null);
 
                 case ScoreType.Recent:
                     return new DrawableTotalScore(model);
->>>>>>> af7b2190
             }
         }
     }
