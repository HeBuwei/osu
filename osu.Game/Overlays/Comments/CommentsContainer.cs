--- conflicted
+++ resolved
@@ -154,12 +154,8 @@
         private void clearComments()
         {
             currentPage = 1;
-<<<<<<< HEAD
-            deletedChildrenPlaceholder.DeletedCount.Value = 0;
+            deletedCommentsCounter.Count.Value = 0;
             moreButton.Show();
-=======
-            deletedCommentsCounter.Count.Value = 0;
->>>>>>> dfd0b1b8
             moreButton.IsLoading = true;
             content.Clear();
         }
