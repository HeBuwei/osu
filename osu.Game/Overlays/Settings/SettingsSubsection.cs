--- conflicted
+++ resolved
@@ -25,11 +25,7 @@
 
         public bool MatchingFilter
         {
-<<<<<<< HEAD
-            set { this.FadeTo(value ? 1 : 0); }
-=======
             set => this.FadeTo(value ? 1 : 0);
->>>>>>> 9fa8e6f3
         }
 
         protected SettingsSubsection()
