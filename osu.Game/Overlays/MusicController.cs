--- conflicted
+++ resolved
@@ -229,14 +229,12 @@
             playlist.StateChanged += s => playlistButton.FadeColour(s == Visibility.Visible ? colours.Yellow : Color4.White, 200, Easing.OutQuint);
         }
 
-<<<<<<< HEAD
         private void conditionalSeek(double progress)
         {
             if (enableSeek)
                 current?.Track.Seek(progress);
         }
 
-=======
         private void playlistOrderChanged(BeatmapSetInfo beatmapSetInfo, int index)
         {
             beatmapSets.Remove(beatmapSetInfo);
@@ -246,7 +244,6 @@
         private void handleBeatmapAdded(BeatmapSetInfo obj) => beatmapSets.Add(obj);
         private void handleBeatmapRemoved(BeatmapSetInfo obj) => beatmapSets.RemoveAll(s => s.ID == obj.ID);
 
->>>>>>> cdd43f79
         protected override void LoadComplete()
         {
             beatmapBacking.ValueChanged += beatmapChanged;
