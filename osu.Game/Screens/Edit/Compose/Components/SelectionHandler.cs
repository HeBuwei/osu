--- conflicted
+++ resolved
@@ -29,11 +29,7 @@
         public IEnumerable<SelectionBlueprint> SelectedBlueprints => selectedBlueprints;
         private readonly List<SelectionBlueprint> selectedBlueprints;
 
-<<<<<<< HEAD
-        public IEnumerable<HitObject> SelectedHitObjects => selectedBlueprints.Select(b => b.HitObject.HitObject);
-=======
-        protected IEnumerable<HitObject> SelectedHitObjects => selectedBlueprints.Select(b => b.DrawableObject.HitObject);
->>>>>>> ed8b8e3a
+        public IEnumerable<HitObject> SelectedHitObjects => selectedBlueprints.Select(b => b.DrawableObject.HitObject);
 
         private Drawable outline;
 
