--- conflicted
+++ resolved
@@ -135,11 +135,7 @@
                     return;
                 }
 
-<<<<<<< HEAD
-                LoadComponentAsync(loadingInfo = new BufferedWedgeInfo(beatmap, ruleset.Value, beatmapDifficulty.Value ?? new StarDifficulty())
-=======
-                LoadComponentAsync(loadingInfo = new BufferedWedgeInfo(beatmap, ruleset.Value, mods.Value, beatmapDifficulty.Value)
->>>>>>> a792c3f1
+                LoadComponentAsync(loadingInfo = new BufferedWedgeInfo(beatmap, ruleset.Value, mods.Value, beatmapDifficulty.Value ?? new StarDifficulty())
                 {
                     Shear = -Shear,
                     Depth = Info?.Depth + 1 ?? 0
