--- conflicted
+++ resolved
@@ -23,11 +23,7 @@
 
         public WorkingBeatmap Beatmap
         {
-<<<<<<< HEAD
-            get { return beatmap; }
-=======
             get => beatmap;
->>>>>>> 9fa8e6f3
             set
             {
                 beatmap = value;
