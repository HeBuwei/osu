// Copyright (c) ppy Pty Ltd <contact@ppy.sh>. Licensed under the MIT Licence.
// See the LICENCE file in the repository root for full licence text.

using System;
using System.Collections.Generic;
using System.Linq;
using osu.Framework.Audio.Track;
using osu.Framework.Extensions.IEnumerableExtensions;
using osu.Game.Beatmaps;
using osu.Game.Rulesets.Difficulty.Preprocessing;
using osu.Game.Rulesets.Difficulty.Skills;
using osu.Game.Rulesets.Mods;
using osu.Game.Rulesets.Objects;

namespace osu.Game.Rulesets.Difficulty
{
    public abstract class DifficultyCalculator
    {
        /// <summary>
        /// The length of each strain section.
        /// </summary>
        protected virtual int SectionLength => 400;

        private readonly Ruleset ruleset;
        private readonly WorkingBeatmap beatmap;

        protected DifficultyCalculator(Ruleset ruleset, WorkingBeatmap beatmap)
        {
            this.ruleset = ruleset;
            this.beatmap = beatmap;
        }

        /// <summary>
        /// Calculates the difficulty of the beatmap using a specific mod combination.
        /// </summary>
        /// <param name="mods">The mods that should be applied to the beatmap.</param>
        /// <returns>A structure describing the difficulty of the beatmap.</returns>
        public DifficultyAttributes Calculate(params Mod[] mods)
        {
            mods = mods.Select(m => m.CreateCopy()).ToArray();

            IBeatmap playableBeatmap = beatmap.GetPlayableBeatmap(ruleset.RulesetInfo, mods);

            var track = new TrackVirtual(10000);
            mods.OfType<IApplicableToTrack>().ForEach(m => m.ApplyToTrack(track));

<<<<<<< HEAD
            return Calculate(playableBeatmap, mods, clock.Rate);
=======
            return calculate(playableBeatmap, mods, track.Rate);
>>>>>>> c3ef1d31
        }

        /// <summary>
        /// Calculates the difficulty of the beatmap using all mod combinations applicable to the beatmap.
        /// </summary>
        /// <returns>A collection of structures describing the difficulty of the beatmap for each mod combination.</returns>
        public IEnumerable<DifficultyAttributes> CalculateAll()
        {
            foreach (var combination in CreateDifficultyAdjustmentModCombinations())
            {
                if (combination is MultiMod multi)
                    yield return Calculate(multi.Mods);
                else
                    yield return Calculate(combination);
            }
        }

        protected virtual DifficultyAttributes Calculate(IBeatmap beatmap, Mod[] mods, double clockRate)
        {
            var skills = CreateSkills(beatmap);

            if (!beatmap.HitObjects.Any())
                return CreateDifficultyAttributes(beatmap, mods, skills, clockRate);

            var difficultyHitObjects = CreateDifficultyHitObjects(beatmap, clockRate).OrderBy(h => h.BaseObject.StartTime).ToList();

            double sectionLength = SectionLength * clockRate;

            // The first object doesn't generate a strain, so we begin with an incremented section end
            double currentSectionEnd = Math.Ceiling(beatmap.HitObjects.First().StartTime / sectionLength) * sectionLength;

            foreach (DifficultyHitObject h in difficultyHitObjects)
            {
                while (h.BaseObject.StartTime > currentSectionEnd)
                {
                    foreach (Skill s in skills)
                    {
                        s.SaveCurrentPeak();
                        s.StartNewSectionFrom(currentSectionEnd);
                    }

                    currentSectionEnd += sectionLength;
                }

                foreach (Skill s in skills)
                    s.Process(h);
            }

            // The peak strain will not be saved for the last section in the above loop
            foreach (Skill s in skills)
                s.SaveCurrentPeak();

            return CreateDifficultyAttributes(beatmap, mods, skills, clockRate);
        }

        /// <summary>
        /// Creates all <see cref="Mod"/> combinations which adjust the <see cref="Beatmap"/> difficulty.
        /// </summary>
        public Mod[] CreateDifficultyAdjustmentModCombinations()
        {
            return createDifficultyAdjustmentModCombinations(Array.Empty<Mod>(), DifficultyAdjustmentMods).ToArray();

            IEnumerable<Mod> createDifficultyAdjustmentModCombinations(IEnumerable<Mod> currentSet, Mod[] adjustmentSet, int currentSetCount = 0, int adjustmentSetStart = 0)
            {
                switch (currentSetCount)
                {
                    case 0:
                        // Initial-case: Empty current set
                        yield return new ModNoMod();

                        break;

                    case 1:
                        yield return currentSet.Single();

                        break;

                    default:
                        yield return new MultiMod(currentSet.ToArray());

                        break;
                }

                // Apply mods in the adjustment set recursively. Using the entire adjustment set would result in duplicate multi-mod mod
                // combinations in further recursions, so a moving subset is used to eliminate this effect
                for (int i = adjustmentSetStart; i < adjustmentSet.Length; i++)
                {
                    var adjustmentMod = adjustmentSet[i];
                    if (currentSet.Any(c => c.IncompatibleMods.Any(m => m.IsInstanceOfType(adjustmentMod))))
                        continue;

                    foreach (var combo in createDifficultyAdjustmentModCombinations(currentSet.Append(adjustmentMod), adjustmentSet, currentSetCount + 1, i + 1))
                        yield return combo;
                }
            }
        }

        /// <summary>
        /// Retrieves all <see cref="Mod"/>s which adjust the <see cref="Beatmap"/> difficulty.
        /// </summary>
        protected virtual Mod[] DifficultyAdjustmentMods => Array.Empty<Mod>();

        /// <summary>
        /// Creates <see cref="DifficultyAttributes"/> to describe beatmap's calculated difficulty.
        /// </summary>
        /// <param name="beatmap">The <see cref="IBeatmap"/> whose difficulty was calculated.</param>
        /// <param name="mods">The <see cref="Mod"/>s that difficulty was calculated with.</param>
        /// <param name="skills">The skills which processed the beatmap.</param>
        /// <param name="clockRate">The rate at which the gameplay clock is run at.</param>
        protected abstract DifficultyAttributes CreateDifficultyAttributes(IBeatmap beatmap, Mod[] mods, Skill[] skills, double clockRate);

        /// <summary>
        /// Enumerates <see cref="DifficultyHitObject"/>s to be processed from <see cref="HitObject"/>s in the <see cref="IBeatmap"/>.
        /// </summary>
        /// <param name="beatmap">The <see cref="IBeatmap"/> providing the <see cref="HitObject"/>s to enumerate.</param>
        /// <param name="clockRate">The rate at which the gameplay clock is run at.</param>
        /// <returns>The enumerated <see cref="DifficultyHitObject"/>s.</returns>
        protected abstract IEnumerable<DifficultyHitObject> CreateDifficultyHitObjects(IBeatmap beatmap, double clockRate);

        /// <summary>
        /// Creates the <see cref="Skill"/>s to calculate the difficulty of an <see cref="IBeatmap"/>.
        /// </summary>
        /// <param name="beatmap">The <see cref="IBeatmap"/> whose difficulty will be calculated.</param>
        /// <returns>The <see cref="Skill"/>s.</returns>
        protected abstract Skill[] CreateSkills(IBeatmap beatmap);
    }
}<|MERGE_RESOLUTION|>--- conflicted
+++ resolved
@@ -44,11 +44,7 @@
             var track = new TrackVirtual(10000);
             mods.OfType<IApplicableToTrack>().ForEach(m => m.ApplyToTrack(track));
 
-<<<<<<< HEAD
-            return Calculate(playableBeatmap, mods, clock.Rate);
-=======
-            return calculate(playableBeatmap, mods, track.Rate);
->>>>>>> c3ef1d31
+            return Calculate(playableBeatmap, mods, track.Rate);
         }
 
         /// <summary>
