﻿// Copyright (c) ppy Pty Ltd <contact@ppy.sh>. Licensed under the MIT Licence.
// See the LICENCE file in the repository root for full licence text.

using osu.Framework.Graphics;
using osu.Framework.Graphics.Containers;
using osu.Framework.Graphics.Sprites;
using osuTK;
using osuTK.Graphics;
using osu.Game.Graphics.Sprites;
using osu.Framework.Extensions.Color4Extensions;
using osu.Game.Graphics.Containers;
using osu.Game.Beatmaps.ControlPoints;
using osu.Framework.Audio.Track;
using System;
using osu.Framework.Graphics.Shapes;
using osu.Framework.Input.Events;

namespace osu.Game.Graphics.UserInterface
{
    public class TwoLayerButton : OsuClickableContainer
    {
        private readonly BouncingIcon bouncingIcon;

        public Box IconLayer;
        public Box TextLayer;

        private const int transform_time = 600;
        private const int pulse_length = 250;

        private const float shear = 0.1f;

        public static readonly Vector2 SIZE_EXTENDED = new Vector2(140, 50);
        public static readonly Vector2 SIZE_RETRACTED = new Vector2(100, 50);
        private readonly SpriteText text;

        public Color4 HoverColour;
        private readonly Container c1;
        private readonly Container c2;

        public Color4 BackgroundColour
        {
            set
            {
                TextLayer.Colour = value;
                IconLayer.Colour = value;
            }
        }

        public override Anchor Origin
        {
<<<<<<< HEAD
            get { return base.Origin; }
=======
            get => base.Origin;
>>>>>>> 9fa8e6f3

            set
            {
                base.Origin = value;
                c1.Origin = c1.Anchor = value.HasFlag(Anchor.x2) ? Anchor.TopLeft : Anchor.TopRight;
                c2.Origin = c2.Anchor = value.HasFlag(Anchor.x2) ? Anchor.TopRight : Anchor.TopLeft;

                X = value.HasFlag(Anchor.x2) ? SIZE_RETRACTED.X * shear * 0.5f : 0;

                Remove(c1);
                Remove(c2);
                c1.Depth = value.HasFlag(Anchor.x2) ? 0 : 1;
                c2.Depth = value.HasFlag(Anchor.x2) ? 1 : 0;
                Add(c1);
                Add(c2);
            }
        }

        public TwoLayerButton()
        {
            Size = SIZE_RETRACTED;

            Children = new Drawable[]
            {
                c2 = new Container
                {
                    RelativeSizeAxes = Axes.Both,
                    Width = 0.4f,
                    Children = new Drawable[]
                    {
                        new Container
                        {
                            RelativeSizeAxes = Axes.Both,
                            Shear = new Vector2(shear, 0),
                            Masking = true,
                            MaskingSmoothness = 2,
                            EdgeEffect = new EdgeEffectParameters
                            {
                                Type = EdgeEffectType.Shadow,
                                Colour = Color4.Black.Opacity(0.2f),
                                Offset = new Vector2(2, 0),
                                Radius = 2,
                            },
                            Children = new[]
                            {
                                IconLayer = new Box
                                {
                                    RelativeSizeAxes = Axes.Both,
                                    EdgeSmoothness = new Vector2(2, 0),
                                },
                            }
                        },
                        bouncingIcon = new BouncingIcon
                        {
                            Anchor = Anchor.Centre,
                            Origin = Anchor.Centre,
                        },
                    }
                },
                c1 = new Container
                {
                    Origin = Anchor.TopRight,
                    Anchor = Anchor.TopRight,
                    RelativeSizeAxes = Axes.Both,
                    Width = 0.6f,
                    Children = new Drawable[]
                    {
                        new Container
                        {
                            RelativeSizeAxes = Axes.Both,
                            Shear = new Vector2(shear, 0),
                            Masking = true,
                            MaskingSmoothness = 2,
                            EdgeEffect = new EdgeEffectParameters
                            {
                                Type = EdgeEffectType.Shadow,
                                Colour = Color4.Black.Opacity(0.2f),
                                Offset = new Vector2(2, 0),
                                Radius = 2,
                            },
                            Children = new[]
                            {
                                TextLayer = new Box
                                {
                                    Origin = Anchor.TopLeft,
                                    Anchor = Anchor.TopLeft,
                                    RelativeSizeAxes = Axes.Both,
                                    EdgeSmoothness = new Vector2(2, 0),
                                },
                            }
                        },
                        text = new OsuSpriteText
                        {
                            Origin = Anchor.Centre,
                            Anchor = Anchor.Centre,
                        }
                    }
                },
            };
        }

        public FontAwesome Icon
        {
<<<<<<< HEAD
            set { bouncingIcon.Icon = value; }
=======
            set => bouncingIcon.Icon = value;
>>>>>>> 9fa8e6f3
        }

        public string Text
        {
<<<<<<< HEAD
            set { text.Text = value; }
=======
            set => text.Text = value;
>>>>>>> 9fa8e6f3
        }

        public override bool ReceivePositionalInputAt(Vector2 screenSpacePos) => IconLayer.ReceivePositionalInputAt(screenSpacePos) || TextLayer.ReceivePositionalInputAt(screenSpacePos);

        protected override bool OnHover(HoverEvent e)
        {
            this.ResizeTo(SIZE_EXTENDED, transform_time, Easing.OutElastic);
            IconLayer.FadeColour(HoverColour, transform_time, Easing.OutElastic);

            bouncingIcon.ScaleTo(1.1f, transform_time, Easing.OutElastic);

            return true;
        }

        protected override void OnHoverLost(HoverLostEvent e)
        {
            this.ResizeTo(SIZE_RETRACTED, transform_time, Easing.OutElastic);
            IconLayer.FadeColour(TextLayer.Colour, transform_time, Easing.OutElastic);

            bouncingIcon.ScaleTo(1, transform_time, Easing.OutElastic);
        }

        protected override bool OnMouseDown(MouseDownEvent e)
        {
            return true;
        }

        protected override bool OnClick(ClickEvent e)
        {
            var flash = new Box
            {
                RelativeSizeAxes = Axes.Both,
                Shear = new Vector2(shear, 0),
                Colour = Color4.White.Opacity(0.5f),
            };
            Add(flash);

            flash.Alpha = 1;
            flash.FadeOut(500, Easing.OutQuint);
            flash.Expire();

            return base.OnClick(e);
        }

        private class BouncingIcon : BeatSyncedContainer
        {
            private const double beat_in_time = 60;

            private readonly SpriteIcon icon;

<<<<<<< HEAD
            public FontAwesome Icon
            {
                set => icon.Icon = value;
            }
=======
            public FontAwesome Icon { set => icon.Icon = value; }
>>>>>>> 9fa8e6f3

            public BouncingIcon()
            {
                EarlyActivationMilliseconds = beat_in_time;
                AutoSizeAxes = Axes.Both;

                Children = new Drawable[]
                {
                    icon = new SpriteIcon
                    {
                        Anchor = Anchor.Centre,
                        Origin = Anchor.Centre,
                        Size = new Vector2(25),
                    }
                };
            }

            protected override void OnNewBeat(int beatIndex, TimingControlPoint timingPoint, EffectControlPoint effectPoint, TrackAmplitudes amplitudes)
            {
                base.OnNewBeat(beatIndex, timingPoint, effectPoint, amplitudes);

                var beatLength = timingPoint.BeatLength;

                float amplitudeAdjust = Math.Min(1, 0.4f + amplitudes.Maximum);

                if (beatIndex < 0) return;

                icon.ScaleTo(1 - 0.1f * amplitudeAdjust, beat_in_time, Easing.Out)
                    .Then()
                    .ScaleTo(1, beatLength * 2, Easing.OutQuint);
            }
        }
    }
}<|MERGE_RESOLUTION|>--- conflicted
+++ resolved
@@ -48,12 +48,7 @@
 
         public override Anchor Origin
         {
-<<<<<<< HEAD
-            get { return base.Origin; }
-=======
             get => base.Origin;
->>>>>>> 9fa8e6f3
-
             set
             {
                 base.Origin = value;
@@ -156,20 +151,12 @@
 
         public FontAwesome Icon
         {
-<<<<<<< HEAD
-            set { bouncingIcon.Icon = value; }
-=======
             set => bouncingIcon.Icon = value;
->>>>>>> 9fa8e6f3
         }
 
         public string Text
         {
-<<<<<<< HEAD
-            set { text.Text = value; }
-=======
             set => text.Text = value;
->>>>>>> 9fa8e6f3
         }
 
         public override bool ReceivePositionalInputAt(Vector2 screenSpacePos) => IconLayer.ReceivePositionalInputAt(screenSpacePos) || TextLayer.ReceivePositionalInputAt(screenSpacePos);
@@ -220,14 +207,10 @@
 
             private readonly SpriteIcon icon;
 
-<<<<<<< HEAD
             public FontAwesome Icon
             {
                 set => icon.Icon = value;
             }
-=======
-            public FontAwesome Icon { set => icon.Icon = value; }
->>>>>>> 9fa8e6f3
 
             public BouncingIcon()
             {
