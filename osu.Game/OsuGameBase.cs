--- conflicted
+++ resolved
@@ -271,13 +271,7 @@
 
         private readonly List<ICanAcceptFiles> fileImporters = new List<ICanAcceptFiles>();
 
-<<<<<<< HEAD
-        protected LargeTextureStore LargeTextureStore;
-
-        public void Import(params string[] paths)
-=======
         public async Task Import(params string[] paths)
->>>>>>> 80142389
         {
             var extension = Path.GetExtension(paths.First())?.ToLowerInvariant();
 
