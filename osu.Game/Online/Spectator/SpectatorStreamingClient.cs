--- conflicted
+++ resolved
@@ -70,11 +70,7 @@
         public event Action<int, SpectatorState> OnUserBeganPlaying;
 
         /// <summary>
-<<<<<<< HEAD
-        /// Called whenever a user starts a play session.
-=======
         /// Called whenever a user finishes a play session.
->>>>>>> ab9e0aac
         /// </summary>
         public event Action<int, SpectatorState> OnUserFinishedPlaying;
 
