--- conflicted
+++ resolved
@@ -36,16 +36,7 @@
     /// </summary>
     public abstract class APIRequest
     {
-<<<<<<< HEAD
-        /// <summary>
-        /// The maximum amount of time before this request will fail.
-        /// </summary>
-        public int Timeout = WebRequest.DEFAULT_TIMEOUT;
-
         protected abstract string Target { get; }
-=======
-        protected virtual string Target => string.Empty;
->>>>>>> e8a03a94
 
         protected virtual WebRequest CreateWebRequest() => new WebRequest(Uri);
 
