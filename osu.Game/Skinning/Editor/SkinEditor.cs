--- conflicted
+++ resolved
@@ -165,18 +165,13 @@
 
         private void placeComponent(Type type)
         {
-<<<<<<< HEAD
             var targetContainer = getTarget(SkinnableTarget.MainHUDComponents);
 
             if (targetContainer == null)
                 return;
 
-            if (!(Activator.CreateInstance(type) is ISkinnableComponent component))
-                throw new InvalidOperationException("Attempted to instantiate a component for placement which was not an {typeof(ISkinnableComponent)}.");
-=======
             if (!(Activator.CreateInstance(type) is ISkinnableDrawable component))
                 throw new InvalidOperationException($"Attempted to instantiate a component for placement which was not an {typeof(ISkinnableDrawable)}.");
->>>>>>> e5f765d1
 
             var drawableComponent = (Drawable)component;
 
