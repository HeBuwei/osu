--- conflicted
+++ resolved
@@ -46,10 +46,6 @@
 
         public ISkin FindProvider(Func<ISkin, bool> lookupFunction)
         {
-<<<<<<< HEAD
-            if (skin != null && lookupFunction(skin))
-                return skin;
-=======
             if (skin is ISkinSource source)
             {
                 if (source.FindProvider(lookupFunction) is ISkin found)
@@ -60,7 +56,6 @@
                 if (lookupFunction(skin))
                     return skin;
             }
->>>>>>> e0f568aa
 
             return fallbackSource?.FindProvider(lookupFunction);
         }
