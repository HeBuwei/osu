clone_depth: 1
version: '{branch}-{build}'
image: Visual Studio 2017
test: off
install:
  - cmd: git submodule update --init --recursive --depth=5
<<<<<<< HEAD
build_script:
- cmd: PowerShell -Version 2.0 .\build.ps1
=======
  - cmd: choco install resharper-clt -y
  - cmd: choco install nvika -y
  - cmd: appveyor DownloadFile https://github.com/peppy/CodeFileSanity/releases/download/v0.2.5/CodeFileSanity.exe
before_build:
  - cmd: CodeFileSanity.exe
  - cmd: nuget restore -verbosity quiet
build:
  project: osu.sln
  parallel: true
  verbosity: minimal
after_build:
  - cmd: inspectcode --o="inspectcodereport.xml" --projects:osu.Game* --caches-home="inspectcode" osu.sln > NUL
  - cmd: NVika parsereport "inspectcodereport.xml" --treatwarningsaserrors
>>>>>>> 0704f962
<|MERGE_RESOLUTION|>--- conflicted
+++ resolved
@@ -4,21 +4,5 @@
 test: off
 install:
   - cmd: git submodule update --init --recursive --depth=5
-<<<<<<< HEAD
 build_script:
-- cmd: PowerShell -Version 2.0 .\build.ps1
-=======
-  - cmd: choco install resharper-clt -y
-  - cmd: choco install nvika -y
-  - cmd: appveyor DownloadFile https://github.com/peppy/CodeFileSanity/releases/download/v0.2.5/CodeFileSanity.exe
-before_build:
-  - cmd: CodeFileSanity.exe
-  - cmd: nuget restore -verbosity quiet
-build:
-  project: osu.sln
-  parallel: true
-  verbosity: minimal
-after_build:
-  - cmd: inspectcode --o="inspectcodereport.xml" --projects:osu.Game* --caches-home="inspectcode" osu.sln > NUL
-  - cmd: NVika parsereport "inspectcodereport.xml" --treatwarningsaserrors
->>>>>>> 0704f962
+  - cmd: PowerShell -Version 2.0 .\build.ps1