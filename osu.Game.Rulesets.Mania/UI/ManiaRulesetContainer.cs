﻿// Copyright (c) 2007-2018 ppy Pty Ltd <contact@ppy.sh>.
// Licensed under the MIT Licence - https://raw.githubusercontent.com/ppy/osu/master/LICENCE

using System.Collections.Generic;
using System.Linq;
using osu.Framework.Allocation;
using osu.Framework.Configuration;
using osu.Framework.Extensions.IEnumerableExtensions;
using osu.Framework.Graphics;
using osu.Framework.Input;
using osu.Framework.MathUtils;
using osu.Game.Beatmaps;
using osu.Game.Beatmaps.ControlPoints;
using osu.Game.Input.Handlers;
using osu.Game.Rulesets.Mania.Beatmaps;
using osu.Game.Rulesets.Mania.Configuration;
using osu.Game.Rulesets.Mania.Mods;
using osu.Game.Rulesets.Mania.Objects;
using osu.Game.Rulesets.Mania.Objects.Drawables;
using osu.Game.Rulesets.Mania.Replays;
using osu.Game.Rulesets.Mania.Scoring;
using osu.Game.Rulesets.Objects.Drawables;
using osu.Game.Rulesets.Objects.Types;
using osu.Game.Rulesets.Replays;
using osu.Game.Rulesets.Scoring;
using osu.Game.Rulesets.UI;
using osu.Game.Rulesets.UI.Scrolling;
using OpenTK;

namespace osu.Game.Rulesets.Mania.UI
{
    public class ManiaRulesetContainer : ScrollingRulesetContainer<ManiaPlayfield, ManiaHitObject>
    {
        public new ManiaBeatmap Beatmap => (ManiaBeatmap)base.Beatmap;

        public IEnumerable<BarLine> BarLines;

        private readonly Bindable<ManiaScrollingDirection> configDirection = new Bindable<ManiaScrollingDirection>();
        private ScrollingInfo scrollingInfo;

        public ManiaRulesetContainer(Ruleset ruleset, WorkingBeatmap beatmap)
            : base(ruleset, beatmap)
        {
            // Generate the bar lines
            double lastObjectTime = (Objects.LastOrDefault() as IHasEndTime)?.EndTime ?? Objects.LastOrDefault()?.StartTime ?? double.MaxValue;

            var timingPoints = Beatmap.ControlPointInfo.TimingPoints;
            var barLines = new List<BarLine>();

            for (int i = 0; i < timingPoints.Count; i++)
            {
                TimingControlPoint point = timingPoints[i];

                // Stop on the beat before the next timing point, or if there is no next timing point stop slightly past the last object
                double endTime = i < timingPoints.Count - 1 ? timingPoints[i + 1].Time - point.BeatLength : lastObjectTime + point.BeatLength * (int)point.TimeSignature;

                int index = 0;
                for (double t = timingPoints[i].Time; Precision.DefinitelyBigger(endTime, t); t += point.BeatLength, index++)
                {
                    barLines.Add(new BarLine
                    {
                        StartTime = t,
                        ControlPoint = point,
                        BeatIndex = index
                    });
                }
            }

            BarLines = barLines;
        }

        [BackgroundDependencyLoader]
        private void load()
        {
            BarLines.ForEach(Playfield.Add);

            ((ManiaConfigManager)Config).BindWith(ManiaSetting.ScrollDirection, configDirection);
            configDirection.BindValueChanged(d => scrollingInfo.Direction.Value = (ScrollingDirection)d, true);
        }

        private DependencyContainer dependencies;

        protected override IReadOnlyDependencyContainer CreateChildDependencies(IReadOnlyDependencyContainer parent)
        {
            dependencies = new DependencyContainer(base.CreateChildDependencies(parent));
            dependencies.CacheAs<IScrollingInfo>(scrollingInfo = new ScrollingInfo());
            return dependencies;
        }

<<<<<<< HEAD
        protected override Playfield CreatePlayfield() => new ManiaPlayfield(Beatmap.Stages)
=======
        protected sealed override Playfield CreatePlayfield() => new ManiaPlayfield(scrollingInfo.Direction, Beatmap.Stages)
>>>>>>> 9ee54dab
        {
            Anchor = Anchor.Centre,
            Origin = Anchor.Centre,
        };

        public override ScoreProcessor CreateScoreProcessor() => new ManiaScoreProcessor(this);

        public override int Variant => (int)(Mods.OfType<IPlayfieldTypeMod>().FirstOrDefault()?.PlayfieldType ?? PlayfieldType.Single) + Beatmap.TotalColumns;

        public override PassThroughInputManager CreateInputManager() => new ManiaInputManager(Ruleset.RulesetInfo, Variant);

        protected override DrawableHitObject<ManiaHitObject> GetVisualRepresentation(ManiaHitObject h)
        {
            switch (h)
            {
                case HoldNote holdNote:
                    return new DrawableHoldNote(holdNote);
                case Note note:
                    return new DrawableNote(note);
                default:
                    return null;
            }
        }

        protected override Vector2 PlayfieldArea => new Vector2(1, 0.8f);

        protected override ReplayInputHandler CreateReplayInputHandler(Replay replay) => new ManiaFramedReplayInputHandler(replay);

        private class ScrollingInfo : IScrollingInfo
        {
            public readonly Bindable<ScrollingDirection> Direction = new Bindable<ScrollingDirection>();
            IBindable<ScrollingDirection> IScrollingInfo.Direction => Direction;
        }
    }
}<|MERGE_RESOLUTION|>--- conflicted
+++ resolved
@@ -36,7 +36,8 @@
         public IEnumerable<BarLine> BarLines;
 
         private readonly Bindable<ManiaScrollingDirection> configDirection = new Bindable<ManiaScrollingDirection>();
-        private ScrollingInfo scrollingInfo;
+        private ManiaScrollingInfo scrollingInfo;
+        protected IScrollingInfo ScrollingInfo => scrollingInfo;
 
         public ManiaRulesetContainer(Ruleset ruleset, WorkingBeatmap beatmap)
             : base(ruleset, beatmap)
@@ -83,15 +84,11 @@
         protected override IReadOnlyDependencyContainer CreateChildDependencies(IReadOnlyDependencyContainer parent)
         {
             dependencies = new DependencyContainer(base.CreateChildDependencies(parent));
-            dependencies.CacheAs<IScrollingInfo>(scrollingInfo = new ScrollingInfo());
+            dependencies.CacheAs<IScrollingInfo>(scrollingInfo = new ManiaScrollingInfo());
             return dependencies;
         }
 
-<<<<<<< HEAD
-        protected override Playfield CreatePlayfield() => new ManiaPlayfield(Beatmap.Stages)
-=======
-        protected sealed override Playfield CreatePlayfield() => new ManiaPlayfield(scrollingInfo.Direction, Beatmap.Stages)
->>>>>>> 9ee54dab
+        protected override Playfield CreatePlayfield() => new ManiaPlayfield(scrollingInfo.Direction, Beatmap.Stages)
         {
             Anchor = Anchor.Centre,
             Origin = Anchor.Centre,
@@ -120,7 +117,7 @@
 
         protected override ReplayInputHandler CreateReplayInputHandler(Replay replay) => new ManiaFramedReplayInputHandler(replay);
 
-        private class ScrollingInfo : IScrollingInfo
+        private class ManiaScrollingInfo : IScrollingInfo
         {
             public readonly Bindable<ScrollingDirection> Direction = new Bindable<ScrollingDirection>();
             IBindable<ScrollingDirection> IScrollingInfo.Direction => Direction;
