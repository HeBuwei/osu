// Copyright (c) ppy Pty Ltd <contact@ppy.sh>. Licensed under the MIT Licence.
// See the LICENCE file in the repository root for full licence text.

using NUnit.Framework;
using osu.Framework.Graphics;
using osu.Framework.Graphics.Containers;
using osu.Game.Users;
using osuTK;

namespace osu.Game.Tests.Visual.Online
{
    [TestFixture]
    public class TestCaseUserPanel : OsuTestCase
    {
        private readonly UserPanel flyte;
        private readonly UserPanel peppy;

        public TestCaseUserPanel()
        {
            Add(new FillFlowContainer
            {
                Anchor = Anchor.Centre,
                Origin = Anchor.Centre,
                AutoSizeAxes = Axes.Both,
                Spacing = new Vector2(10f),
                Children = new[]
                {
                    flyte = new UserPanel(new User
                    {
                        Username = @"flyte",
                        Id = 3103765,
                        Country = new Country { FlagName = @"JP" },
                        CoverUrl = @"https://osu.ppy.sh/images/headers/profile-covers/c6.jpg"
                    }) { Width = 300 },
                    peppy = new UserPanel(new User
                    {
                        Username = @"peppy",
                        Id = 2,
                        Country = new Country { FlagName = @"AU" },
                        CoverUrl = @"https://osu.ppy.sh/images/headers/profile-covers/c3.jpg",
                        IsSupporter = true,
                        SupportLevel = 3,
                    }) { Width = 300 },
                },
            });

            flyte.Status.Value = new UserStatusOnline();
<<<<<<< HEAD
            peppy.Status.Value = new UserStatusSoloGame(null, null);

            AddStep(@"spectating", () => { flyte.Status.Value = new UserStatusSpectating(); });
            AddStep(@"multiplaying", () => { flyte.Status.Value = new UserStatusMultiplayerGame(); });
            AddStep(@"modding", () => { flyte.Status.Value = new UserStatusModding(); });
            AddStep(@"editing", () => { flyte.Status.Value = new UserStatusEditing(null); });
            AddStep(@"choosing", () => { flyte.Status.Value = new UserStatusChoosingBeatmap(); });
            AddStep(@"offline", () => { flyte.Status.Value = new UserStatusOffline(); });
            AddStep(@"null status", () => { flyte.Status.Value = null; });
=======
            peppy.Status.Value = null;
        }

        [Test]
        public void UserStatusesTests()
        {
            AddStep("online", () => { peppy.Status.Value = new UserStatusOnline(); });
            AddStep(@"do not disturb", () => { peppy.Status.Value = new UserStatusDoNotDisturb(); });
            AddStep(@"offline", () => { peppy.Status.Value = new UserStatusOffline(); });
            AddStep(@"null status", () => { peppy.Status.Value = null; });
        }

        [Test]
        public void UserActivitiesTests()
        {
            AddStep("idle", () => { flyte.Activity.Value = null; });
            AddStep("spectating", () => { flyte.Activity.Value = new UserActivity.UserActivitySpectating(); });
            AddStep("solo", () => { flyte.Activity.Value = new UserActivity.UserActivitySoloGame(null, null); });
            AddStep("choosing", () => { flyte.Activity.Value = new UserActivity.UserActivityChoosingBeatmap(); });
            AddStep("editing", () => { flyte.Activity.Value = new UserActivity.UserActivityEditing(null); });
            AddStep("modding", () => { flyte.Activity.Value = new UserActivity.UserActivityModding(); });
>>>>>>> 2d966682
        }
    }
}<|MERGE_RESOLUTION|>--- conflicted
+++ resolved
@@ -45,17 +45,6 @@
             });
 
             flyte.Status.Value = new UserStatusOnline();
-<<<<<<< HEAD
-            peppy.Status.Value = new UserStatusSoloGame(null, null);
-
-            AddStep(@"spectating", () => { flyte.Status.Value = new UserStatusSpectating(); });
-            AddStep(@"multiplaying", () => { flyte.Status.Value = new UserStatusMultiplayerGame(); });
-            AddStep(@"modding", () => { flyte.Status.Value = new UserStatusModding(); });
-            AddStep(@"editing", () => { flyte.Status.Value = new UserStatusEditing(null); });
-            AddStep(@"choosing", () => { flyte.Status.Value = new UserStatusChoosingBeatmap(); });
-            AddStep(@"offline", () => { flyte.Status.Value = new UserStatusOffline(); });
-            AddStep(@"null status", () => { flyte.Status.Value = null; });
-=======
             peppy.Status.Value = null;
         }
 
@@ -77,7 +66,6 @@
             AddStep("choosing", () => { flyte.Activity.Value = new UserActivity.UserActivityChoosingBeatmap(); });
             AddStep("editing", () => { flyte.Activity.Value = new UserActivity.UserActivityEditing(null); });
             AddStep("modding", () => { flyte.Activity.Value = new UserActivity.UserActivityModding(); });
->>>>>>> 2d966682
         }
     }
 }