--- conflicted
+++ resolved
@@ -160,16 +160,10 @@
         {
             base.SkinChanged(skin, allowFallback);
 
-<<<<<<< HEAD
-            Body.BorderSize = skin.GetValue<SkinConfiguration, float?>(s => s.SliderBorderSize) ?? Body.BorderSize;
-            Body.AccentColour = skin.GetValue<SkinConfiguration, Color4?>(s => s.CustomColours.ContainsKey("SliderTrackOverride") ? s.CustomColours["SliderTrackOverride"] : (Color4?)null) ?? Body.AccentColour;
-            Body.BorderColour = skin.GetValue<SkinConfiguration, Color4?>(s => s.CustomColours.ContainsKey("SliderBorder") ? s.CustomColours["SliderBorder"] : (Color4?)null) ?? Body.BorderColour;
-            Ball.AccentColour = skin.GetValue<SkinConfiguration, Color4?>(s => s.CustomColours.ContainsKey("SliderBall") ? s.CustomColours["SliderBall"] : (Color4?)null) ?? Ball.AccentColour;
-=======
+            Body.BorderSize = skin.GetValue<SkinConfiguration, float?>(s => s.SliderBorderSize) ?? 1;
             Body.AccentColour = skin.GetValue<SkinConfiguration, Color4?>(s => s.CustomColours.ContainsKey("SliderTrackOverride") ? s.CustomColours["SliderTrackOverride"] : (Color4?)null) ?? AccentColour;
             Body.BorderColour = skin.GetValue<SkinConfiguration, Color4?>(s => s.CustomColours.ContainsKey("SliderBorder") ? s.CustomColours["SliderBorder"] : (Color4?)null) ?? Color4.White;
             Ball.AccentColour = skin.GetValue<SkinConfiguration, Color4?>(s => s.CustomColours.ContainsKey("SliderBall") ? s.CustomColours["SliderBall"] : (Color4?)null) ?? AccentColour;
->>>>>>> 50c4e788
         }
 
         protected override void CheckForResult(bool userTriggered, double timeOffset)
