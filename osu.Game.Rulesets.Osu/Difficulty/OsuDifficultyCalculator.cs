// Copyright (c) ppy Pty Ltd <contact@ppy.sh>. Licensed under the MIT Licence.
// See the LICENCE file in the repository root for full licence text.

using System;
using System.Collections.Generic;
using System.Linq;
using osu.Game.Beatmaps;
using osu.Game.Rulesets.Difficulty;
using osu.Game.Rulesets.Difficulty.Preprocessing;
using osu.Game.Rulesets.Difficulty.Skills;
using osu.Game.Rulesets.Mods;
using osu.Game.Rulesets.Osu.Difficulty.Preprocessing;
using osu.Game.Rulesets.Osu.Difficulty.Skills;
using osu.Game.Rulesets.Osu.Mods;
using osu.Game.Rulesets.Osu.Objects;
using osu.Game.Rulesets.Osu.Difficulty.MathUtil;
using osu.Game.Rulesets.Osu.Scoring;
using osu.Game.Rulesets.Scoring;

namespace osu.Game.Rulesets.Osu.Difficulty
{
    public class OsuDifficultyCalculator : DifficultyCalculator
    {
        private const double aim_multiplier = 0.641;
        private const double tap_multiplier = 0.641;
        private const double finger_control_multiplier = 1.245;

        private const double sr_exponent = 0.83;

        public OsuDifficultyCalculator(Ruleset ruleset, WorkingBeatmap beatmap)
            : base(ruleset, beatmap)
        {
        }

        protected override DifficultyAttributes Calculate(IBeatmap beatmap, Mod[] mods, double clockRate)
        {
            var hitObjects = beatmap.HitObjects as List<OsuHitObject>;

            double mapLength = 0;
            if (beatmap.HitObjects.Count > 0)
                mapLength = (beatmap.HitObjects.Last().StartTime - beatmap.HitObjects.First().StartTime) / 1000 / clockRate;

            double preemptNoClockRate = BeatmapDifficulty.DifficultyRange(beatmap.BeatmapInfo.BaseDifficulty.ApproachRate, 1800, 1200, 450);
            var noteDensities = NoteDensity.CalculateNoteDensities(hitObjects, preemptNoClockRate);

            // Tap
            var tapAttributes = Tap.CalculateTapAttributes(hitObjects, clockRate);

            // Finger Control
            double fingerControlDiff = FingerControl.CalculateFingerControlDiff(hitObjects, clockRate);

            // Aim
            var aimAttributes = Aim.CalculateAimAttributes(hitObjects, clockRate, tapAttributes.StrainHistory, noteDensities);

            double tapSr = tap_multiplier * Math.Pow(tapAttributes.TapDifficulty, sr_exponent);
            double aimSr = aim_multiplier * Math.Pow(aimAttributes.FcProbabilityThroughput, sr_exponent);
            double fingerControlSr = finger_control_multiplier * Math.Pow(fingerControlDiff, sr_exponent);
            double sr = Mean.PowerMean(new[] { tapSr, aimSr, fingerControlSr }, 7) * 1.131;

            HitWindows hitWindows = new OsuHitWindows();
            hitWindows.SetDifficulty(beatmap.BeatmapInfo.BaseDifficulty.OverallDifficulty);

            // Todo: These int casts are temporary to achieve 1:1 results with osu!stable, and should be removed in the future
            double hitWindowGreat = (int)(hitWindows.WindowFor(HitResult.Great)) / clockRate;
            double preempt = (int)BeatmapDifficulty.DifficultyRange(beatmap.BeatmapInfo.BaseDifficulty.ApproachRate, 1800, 1200, 450) / clockRate;

            int maxCombo = beatmap.HitObjects.Count;
            // Add the ticks + tail of the slider. 1 is subtracted because the head circle would be counted twice (once for the slider itself in the line above)
            maxCombo += beatmap.HitObjects.OfType<Slider>().Sum(s => s.NestedHitObjects.Count - 1);

            int hitCirclesCount = beatmap.HitObjects.Count(h => h is HitCircle);

            return new OsuDifficultyAttributes
            {
                StarRating = sr,
                Mods = mods,
                Length = mapLength,

                TapSr = tapSr,
                TapDiff = tapAttributes.TapDifficulty,
                StreamNoteCount = tapAttributes.StreamNoteCount,
                MashTapDiff = tapAttributes.MashedTapDifficulty,

                FingerControlSr = fingerControlSr,
                FingerControlDiff = fingerControlDiff,

                AimSr = aimSr,
                AimDiff = aimAttributes.FcProbabilityThroughput,
                AimHiddenFactor = aimAttributes.HiddenFactor,
                ComboTps = aimAttributes.ComboThroughputs,
                MissTps = aimAttributes.MissThroughputs,
                MissCounts = aimAttributes.MissCounts,
                CheeseNoteCount = aimAttributes.CheeseNoteCount,
                CheeseLevels = aimAttributes.CheeseLevels,
                CheeseFactors = aimAttributes.CheeseFactors,

                ApproachRate = preempt > 1200 ? (1800 - preempt) / 120 : (1200 - preempt) / 150 + 5,
                OverallDifficulty = (80 - hitWindowGreat) / 6,
<<<<<<< HEAD
                MaxCombo = maxCombo
=======
                MaxCombo = maxCombo,
                HitCircleCount = hitCirclesCount,
                Skills = skills
>>>>>>> d7c30f9b
            };
        }

        protected override Skill[] CreateSkills(IBeatmap beatmap)
        {
            throw new NotImplementedException();
        }

        protected override IEnumerable<DifficultyHitObject> CreateDifficultyHitObjects(IBeatmap beatmap, double clockRate)
        {
            throw new NotImplementedException();
        }

        protected override DifficultyAttributes CreateDifficultyAttributes(IBeatmap beatmap, Mod[] mods, Skill[] skills, double clockRate)
        {
            throw new NotImplementedException();
        }

        protected override Mod[] DifficultyAdjustmentMods => new Mod[]
        {
            new OsuModDoubleTime(),
            new OsuModHalfTime(),
            new OsuModEasy(),
            new OsuModHardRock(),
        };
    }
}<|MERGE_RESOLUTION|>--- conflicted
+++ resolved
@@ -64,11 +64,12 @@
             double hitWindowGreat = (int)(hitWindows.WindowFor(HitResult.Great)) / clockRate;
             double preempt = (int)BeatmapDifficulty.DifficultyRange(beatmap.BeatmapInfo.BaseDifficulty.ApproachRate, 1800, 1200, 450) / clockRate;
 
-            int maxCombo = beatmap.HitObjects.Count;
-            // Add the ticks + tail of the slider. 1 is subtracted because the head circle would be counted twice (once for the slider itself in the line above)
-            maxCombo += beatmap.HitObjects.OfType<Slider>().Sum(s => s.NestedHitObjects.Count - 1);
+            int hitCirclesCount = beatmap.HitObjects.Count(h => h is HitCircle);
+            int sliderCount = beatmap.HitObjects.Count(h => h is Slider);
 
-            int hitCirclesCount = beatmap.HitObjects.Count(h => h is HitCircle);
+            int beatmapMaxCombo = beatmap.HitObjects.Count;
+            // Add the ticks + tail of the slider. 1 is subtracted because the "headcircle" would be counted twice (once for the slider itself in the line above)
+            beatmapMaxCombo += beatmap.HitObjects.OfType<Slider>().Sum(s => s.NestedHitObjects.Count - 1);
 
             return new OsuDifficultyAttributes
             {
@@ -96,13 +97,10 @@
 
                 ApproachRate = preempt > 1200 ? (1800 - preempt) / 120 : (1200 - preempt) / 150 + 5,
                 OverallDifficulty = (80 - hitWindowGreat) / 6,
-<<<<<<< HEAD
-                MaxCombo = maxCombo
-=======
-                MaxCombo = maxCombo,
+                MaxCombo = beatmapMaxCombo,
+                TotalObjectCount = beatmap.HitObjects.Count,
                 HitCircleCount = hitCirclesCount,
-                Skills = skills
->>>>>>> d7c30f9b
+                SliderCount = sliderCount
             };
         }
 
