--- conflicted
+++ resolved
@@ -49,16 +49,8 @@
             (double fingerControlDiff, string fingerGraph, List<double> fingerStrainHistory) = FingerControl.CalculateFingerControlDiff(hitObjects, clockRate);
 
             // Tap
-<<<<<<< HEAD
-            (var tapDiff, var streamNoteCount, var mashLevels, var tapSkills, var strainHistory, var graphTextTap) =
+            (var tapDiff, var streamNoteCount, var mashTapDiff, var strainHistory, var graphTextTap) =
                 Tap.CalculateTapAttributes(hitObjects, clockRate, fingerStrainHistory);
-=======
-            (var tapDiff, var streamNoteCount, var mashTapDiff, var strainHistory) =
-                Tap.CalculateTapAttributes(hitObjects, clockRate);
-
-            // Finger Control
-            double fingerControlDiff = FingerControl.CalculateFingerControlDiff(hitObjects, clockRate);
->>>>>>> b89fa46f
 
             // Aim
             (var aimDiff, var aimHiddenFactor, var comboTPs, var missTPs, var missCounts,
@@ -69,7 +61,6 @@
             string graphFilePath = Path.Combine("cache", $"graph_{beatmap.BeatmapInfo.OnlineBeatmapID}_{string.Join(string.Empty, mods.Select(x => x.Acronym))}.txt");
             File.WriteAllText(graphFilePath, graphText);
 
-<<<<<<< HEAD
             // graph for tap
             string graphFilePathTap = Path.Combine("cache", $"graph_{beatmap.BeatmapInfo.OnlineBeatmapID}_{string.Join(string.Empty, mods.Select(x => x.Acronym))}_tap.txt");
             File.WriteAllText(graphFilePathTap, graphTextTap);
@@ -78,14 +69,9 @@
             string graphFingerFilePath = Path.Combine("cache", $"graph_{beatmap.BeatmapInfo.OnlineBeatmapID}_{string.Join(string.Empty, mods.Select(x => x.Acronym))}_finger.txt");
             File.WriteAllText(graphFingerFilePath, fingerGraph);
 
-            double tapSR = tapMultiplier * Math.Pow(tapDiff, srExponent);
-            double aimSR = aimMultiplier * Math.Pow(aimDiff, srExponent);
-            double fingerControlSR = fingerControlMultiplier * Math.Pow(fingerControlDiff, srExponent);
-=======
             double tapSR = tap_multiplier * Math.Pow(tapDiff, sr_exponent);
             double aimSR = aim_multiplier * Math.Pow(aimDiff, sr_exponent);
             double fingerControlSR = finger_control_multiplier * Math.Pow(fingerControlDiff, sr_exponent);
->>>>>>> b89fa46f
             double sr = Mean.PowerMean(new double[] { tapSR, aimSR, fingerControlSR }, 7) * 1.131;
 
             HitWindows hitWindows = new OsuHitWindows();
