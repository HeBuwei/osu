--- conflicted
+++ resolved
@@ -43,7 +43,6 @@
             double preemptNoClockRate = BeatmapDifficulty.DifficultyRange(beatmap.BeatmapInfo.BaseDifficulty.ApproachRate, 1800, 1200, 450);
             var noteDensities = NoteDensity.CalculateNoteDensities(hitObjects, preemptNoClockRate);
 
-<<<<<<< HEAD
             HitWindows hitWindows = new OsuHitWindows();
             hitWindows.SetDifficulty(beatmap.BeatmapInfo.BaseDifficulty.OverallDifficulty);
 
@@ -52,12 +51,7 @@
             double preempt = (int)BeatmapDifficulty.DifficultyRange(beatmap.BeatmapInfo.BaseDifficulty.ApproachRate, 1800, 1200, 450) / clockRate;
 
             // Tap
-            (var tapDiff, var streamNoteCount, var mashTapDiff, var strainHistory, string graphTextTap) =
-                Tap.CalculateTapAttributes(hitObjects, clockRate);
-=======
-            // Tap
             var tapAttributes = Tap.CalculateTapAttributes(hitObjects, clockRate);
->>>>>>> 78388477
 
             // Finger Control
             (double fingerControlDiff, string fingerGraph, List<double> fingerStrainHistory, int hardFingerStrainAmount) = new FingerControl().CalculateFingerControlDiff(hitObjects, clockRate, strainHistory, hitWindowGreat);
@@ -65,7 +59,6 @@
             // Aim
             var aimAttributes = Aim.CalculateAimAttributes(hitObjects, clockRate, tapAttributes.StrainHistory, noteDensities);
 
-<<<<<<< HEAD
             // graph for aim
             string graphFilePath = Path.Combine("cache", $"graph_{beatmap.BeatmapInfo.OnlineBeatmapID}_{string.Join(string.Empty, mods.Select(x => x.Acronym))}.txt");
             File.WriteAllText(graphFilePath, graphText);
@@ -77,15 +70,9 @@
             // graph for finger
             string graphFingerFilePath = Path.Combine("cache", $"graph_{beatmap.BeatmapInfo.OnlineBeatmapID}_{string.Join(string.Empty, mods.Select(x => x.Acronym))}_finger.txt");
             File.WriteAllText(graphFingerFilePath, fingerGraph);
-            double tapSr = tap_multiplier * Math.Pow(tapDiff, sr_exponent);
-            double aimSr = aim_multiplier * Math.Pow(aimDiff, sr_exponent);
-            double fingerControlSr = finger_control_multiplier * Math.Pow(fingerControlDiff, sr_exponent);
-=======
             double tapSr = tap_multiplier * Math.Pow(tapAttributes.TapDifficulty, sr_exponent);
             double aimSr = aim_multiplier * Math.Pow(aimAttributes.FcProbabilityThroughput, sr_exponent);
             double fingerControlSr = finger_control_multiplier * Math.Pow(fingerControlDiff, sr_exponent);
-            double sr = Mean.PowerMean(new[] { tapSr, aimSr, fingerControlSr }, 7) * 1.131;
->>>>>>> 78388477
 
             var valuesSorted = new List<double> { aimSr, tapSr, fingerControlSr };
             valuesSorted.Sort();
