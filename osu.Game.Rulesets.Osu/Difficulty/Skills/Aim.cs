--- conflicted
+++ resolved
@@ -2,16 +2,11 @@
 // See the LICENCE file in the repository root for full licence text.
 
 using System;
-<<<<<<< HEAD
 using System.Collections.Generic;
 using System.Linq;
 using MathNet.Numerics;
 using MathNet.Numerics.RootFinding;
-=======
-using osu.Game.Rulesets.Difficulty.Preprocessing;
-using osu.Game.Rulesets.Difficulty.Skills;
 using osu.Game.Rulesets.Mods;
->>>>>>> c644e11e
 using osu.Game.Rulesets.Osu.Difficulty.Preprocessing;
 using osu.Game.Rulesets.Osu.Objects;
 using osu.Game.Rulesets.Osu.Difficulty.Utils;
@@ -21,31 +16,17 @@
     /// <summary>
     /// Represents the skill required to correctly aim at every object in the map with a uniform CircleSize and normalized distances.
     /// </summary>
-<<<<<<< HEAD
     public static class Aim
-=======
-    public class Aim : StrainSkill
->>>>>>> c644e11e
     {
         /// <summary>
         /// We want to find a throughput level at which the probability of FC = prob_threshold
         /// </summary>
         private const double probability_threshold = 0.02;
 
-<<<<<<< HEAD
         /// <summary>
         /// We want to find a throughput level at which (the expected time for FC - the length of the song) = time_threshold_base
         /// </summary>
         private const double time_threshold_base = 1200;
-=======
-        public Aim(Mod[] mods)
-            : base(mods)
-        {
-        }
-
-        protected override double SkillMultiplier => 26.25;
-        protected override double StrainDecayBase => 0.15;
->>>>>>> c644e11e
 
         /// <summary>
         /// Minimum throughput for root-finding
