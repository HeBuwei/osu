--- conflicted
+++ resolved
@@ -1,23 +1,14 @@
-<<<<<<< HEAD
 ﻿using osu.Game.Rulesets.Osu.Objects;
 using System;
 using System.IO;
 using System.Linq;
 using System.Collections.Generic;
 using MathNet.Numerics.Interpolation;
-=======
-﻿using System;
-using System.Collections.Generic;
-
-using osu.Game.Rulesets.Osu.Objects;
-
->>>>>>> b89fa46f
 
 namespace osu.Game.Rulesets.Osu.Difficulty.Skills
 {
     public static class FingerControl
     {
-<<<<<<< HEAD
         private const double strainMultiplier = 1.3;
         private const double repetitionWeight = 0.7;
         private static List<double> noteHistory = new List<double>();
@@ -32,12 +23,6 @@
         );
 
         private static double CompareStrains(double strain1, double strain2, LinearSpline fractionSpline)
-=======
-        /// <summary>
-        /// Calculates finger control difficulty of the map
-        /// </summary>
-        public static double CalculateFingerControlDiff(List<OsuHitObject> hitObjects, double clockRate)
->>>>>>> b89fa46f
         {
             if (strain1 == 0 || strain2 == 0)
                 return 1;
@@ -353,13 +338,9 @@
                 }
             }
 
-<<<<<<< HEAD
             string graphText = sw.ToString();
             sw.Dispose();
 
-=======
-            // aggregate strain values to compute difficulty
->>>>>>> b89fa46f
             var strainHistoryArray = strainHistory.ToArray();
 
             Array.Sort(strainHistoryArray);
