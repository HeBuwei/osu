--- conflicted
+++ resolved
@@ -1,14 +1,10 @@
-<<<<<<< HEAD
-﻿using osu.Game.Rulesets.Osu.Objects;
+﻿// Copyright (c) ppy Pty Ltd <contact@ppy.sh>. Licensed under the MIT Licence.
+// See the LICENCE file in the repository root for full licence text.
+
+using osu.Game.Rulesets.Osu.Objects;
 using System;
 using System.IO;
 using System.Linq;
-=======
-﻿// Copyright (c) ppy Pty Ltd <contact@ppy.sh>. Licensed under the MIT Licence.
-// See the LICENCE file in the repository root for full licence text.
-
-using System;
->>>>>>> b5e2a9a2
 using System.Collections.Generic;
 using MathNet.Numerics.Interpolation;
 using MathNet.Numerics.LinearAlgebra;
