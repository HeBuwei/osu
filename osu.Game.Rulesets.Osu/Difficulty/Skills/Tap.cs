﻿using System;
using System.Collections.Generic;
using System.Linq;

using MathNet.Numerics;
using MathNet.Numerics.LinearAlgebra;

using osu.Game.Rulesets.Osu.Difficulty.MathUtil;
using osu.Game.Rulesets.Osu.Objects;
<<<<<<< HEAD
using System;
using System.IO;
using System.Collections.Generic;
using System.Linq;
=======
>>>>>>> b89fa46f


namespace osu.Game.Rulesets.Osu.Difficulty.Skills
{
    public static class Tap
    {
        private const double spaced_buff_factor = 0.10;
        private const int timescale_count = 4;

<<<<<<< HEAD
        private const int mashLevelCount = 11;
        private const double spacedBuffFactor = 0.04;

        private static readonly Vector<double> decayCoeffs = Vector<double>.Build.Dense(Generate.LinearSpaced(4, 2.3, -2.8))
                                                                                 .PointwiseExp();

        private static readonly double[] timescaleFactors = { 1.02, 1.02, 1.05, 1.15 };

        public static (double, double, double[], double[], List<Vector<double>>, string) CalculateTapAttributes
            (List<OsuHitObject> hitObjects, double clockRate, List<double> fingerStrainHistory)
=======
        /// <summary>
        /// Decay coefficient for each timescale. 
        /// </summary>
        private static readonly Vector<double> decay_coeffs = Vector<double>.Build.Dense(Generate.LinearSpaced(timescale_count, 2.3, -2.8))
                                                                                  .PointwiseExp();
        /// <summary>
        /// For each timescale, the strain result is multiplied by the corresponding factor in timescale_factors.
        /// </summary>
        private static readonly double[] timescale_factors = { 1.02, 1.02, 1.05, 1.15 };

        /// <summary>
        /// Calculates attributes related to tapping difficulty.
        /// </summary>
        public static (double, double, double, List<Vector<double>>) CalculateTapAttributes
            (List<OsuHitObject> hitObjects, double clockRate)
>>>>>>> b89fa46f
        {
            (var strainHistory, var tapDiff, var graphText) = calculateTapStrain(hitObjects, 0, clockRate, fingerStrainHistory);
            double burstStrain = strainHistory.Max(v => v[0]);

            var streamnessMask = CalculateStreamnessMask(hitObjects, burstStrain, clockRate);
            double streamNoteCount = streamnessMask.Sum();

<<<<<<< HEAD
            (var mashLevels, var tapSkills) = calculateMashLevelsVSTapSkills(hitObjects, clockRate, fingerStrainHistory);

            return (tapDiff, streamNoteCount, mashLevels, tapSkills, strainHistory, graphText);
=======
            (_, var mashTapDiff) = calculateTapStrain(hitObjects, 1, clockRate);

            return (tapDiff, streamNoteCount, mashTapDiff, strainHistory);
>>>>>>> b89fa46f
        }

        /// <summary>
        /// Calculates the strain values at each note and the maximum strain values
        /// </summary>
        private static (List<Vector<double>>, double, string) calculateTapStrain(List<OsuHitObject> hitObjects,
                                                                                 double mashLevel,
                                                                                 double clockRate,
                                                                                 List<double> fingerStrains)
        {
<<<<<<< HEAD
            var strainHistory = new List<Vector<double>> { decayCoeffs * 0, decayCoeffs * 0 };
            var currStrain = decayCoeffs;
            var sw = new StringWriter();
=======
            var strainHistory = new List<Vector<double>> { Vector<double>.Build.Dense(timescale_count),
                                                           Vector<double>.Build.Dense(timescale_count) };
            var currStrain = Vector<double>.Build.Dense(timescale_count);
>>>>>>> b89fa46f

            // compute strain at each object and store the results into strainHistory
            if (hitObjects.Count >= 2)
            {
                double prevPrevTime = hitObjects[0].StartTime / 1000.0;
                double prevTime = hitObjects[1].StartTime / 1000.0;

                for (int i = 2; i < hitObjects.Count; i++)
                {
                    double currTime = hitObjects[i].StartTime / 1000.0;
<<<<<<< HEAD
                    currStrain = currStrain.PointwiseMultiply((-decayCoeffs * (currTime - prevTime) / clockRate).PointwiseExp());
                    strainHistory.Add(currStrain.PointwisePower(1.1 / 3));
=======

                    // compute current strain after decay
                    currStrain = currStrain.PointwiseMultiply((-decay_coeffs * (currTime - prevTime) / clockRate).PointwiseExp());

                    strainHistory.Add(currStrain.PointwisePower(1.1 / 3) * 1.5);
>>>>>>> b89fa46f

                    double distance = (hitObjects[i].Position - hitObjects[i - 1].Position).Length / (2 * hitObjects[i].Radius);
                    double spacedBuff = calculateSpacedness(distance) * spaced_buff_factor;

                    double deltaTime = Math.Max((currTime - prevPrevTime) / clockRate, 1.0 / 12.0);

                    // for 1/4 notes above 200 bpm the exponent is -2.7, otherwise it's -2
<<<<<<< HEAD
                    double currStrainBase = Math.Max(Math.Pow(deltaTime, -2.7) * 0.265, Math.Pow(deltaTime, -2));
                    
                    double strain = currStrainBase * 
                                  Math.Pow(calculateMashNerfFactor(relativeD, mashLevel), 3) *
                                  Math.Pow(1 + fingerStrains[i], 0.75);

                    currStrain += decayCoeffs * strain;

                    sw.WriteLine($"{currTime} {currStrain[0]} {currStrain[1]} {currStrain[2]} {currStrain[3]} {strain}");
=======
                    double strainAddition = Math.Max(Math.Pow(deltaTime, -2.7) * 0.265, Math.Pow(deltaTime, -2));

                    currStrain += decay_coeffs * strainAddition *
                                  Math.Pow(calculateMashNerfFactor(distance, mashLevel), 3) *
                                  Math.Pow(1 + spacedBuff, 3);
>>>>>>> b89fa46f

                    prevPrevTime = prevTime;
                    prevTime = currTime;
                }
            }

            // compute difficulty by aggregating strainHistory
            var strainResult = Vector<double>.Build.Dense(timescale_count);

            for (int j = 0; j < decay_coeffs.Count; j++)
            {
                double[] singleStrainHistory = new double[hitObjects.Count];

                for (int i = 0; i < hitObjects.Count; i++)
                    singleStrainHistory[i] = strainHistory[i][j];

                Array.Sort(singleStrainHistory);
                Array.Reverse(singleStrainHistory);

                double singleStrainResult = 0;
<<<<<<< HEAD
                double k = 1 / Math.Log(1.07, 2);
=======
                double k = 1 - 0.04 * Math.Sqrt(decay_coeffs[j]);
>>>>>>> b89fa46f

                for (int i = 0; i < hitObjects.Count; i++)
                    singleStrainResult += Math.Pow(singleStrainHistory[i], k);

<<<<<<< HEAD
                strainResult[j] = Math.Pow(singleStrainResult, 1.0 / k) * timescaleFactors[j];
=======
                strainResult[j] = singleStrainResult * (1 - k) * timescale_factors[j];
>>>>>>> b89fa46f
            }

            double diff = Mean.PowerMean(strainResult, 2);

            string graphText = sw.ToString();
            sw.Dispose();

            return (strainHistory, diff, graphText);
        }

        /// <summary>
        /// For every note, calculates the extent to which it is a part of a stream,
        /// and returns all results in an array.
        /// </summary>
        public static double[] CalculateStreamnessMask(List<OsuHitObject> hitObjects, double skill, double clockRate)
        {
            double[] streamnessMask = new double[hitObjects.Count];

            if (hitObjects.Count > 1)
            {
                streamnessMask[0] = 0;
                double streamTimeThreshold = Math.Pow(skill, -2.7 / 3.2);

                for (int i = 1; i < hitObjects.Count; i++)
                {
                    double t = (hitObjects[i].StartTime - hitObjects[i - 1].StartTime) / 1000 / clockRate;
                    streamnessMask[i] = 1 - SpecialFunctions.Logistic((t / streamTimeThreshold - 1) * 15);
                }
            }
            return streamnessMask;
        }

<<<<<<< HEAD
        private static (double[], double[]) calculateMashLevelsVSTapSkills(List<OsuHitObject> hitObjects, double clockRate, List<double> fingerStrainHistory)
        {
            double[] mashLevels = new double[mashLevelCount];
            double[] tapSkills = new double[mashLevelCount];

            for (int i = 0; i < mashLevelCount; i++)
            {
                double mashLevel = (double)i / (mashLevelCount - 1);
                mashLevels[i] = mashLevel;
                (var strainHistory, var tapDiff, var text) = calculateTapStrain(hitObjects, mashLevel, clockRate, fingerStrainHistory);
                tapSkills[i] = tapDiff;
            }
            return (mashLevels, tapSkills);
        }

=======
>>>>>>> b89fa46f
        private static double calculateMashNerfFactor(double relativeD, double mashLevel)
        {
            double fullMashFactor = 0.73 + 0.27 * SpecialFunctions.Logistic(relativeD * 7 - 6);
            return mashLevel * fullMashFactor + (1 - mashLevel);
        }

        private static double calculateSpacedness(double d)
        {
<<<<<<< HEAD
            return SpecialFunctions.Logistic((d - 0.7) * 20) - SpecialFunctions.Logistic(-14);
=======
            return SpecialFunctions.Logistic((d - 0.533) / 0.13) - SpecialFunctions.Logistic(-4.1);
>>>>>>> b89fa46f
        }
    }
}<|MERGE_RESOLUTION|>--- conflicted
+++ resolved
@@ -1,4 +1,5 @@
 ﻿using System;
+using System.IO;
 using System.Collections.Generic;
 using System.Linq;
 
@@ -7,13 +8,6 @@
 
 using osu.Game.Rulesets.Osu.Difficulty.MathUtil;
 using osu.Game.Rulesets.Osu.Objects;
-<<<<<<< HEAD
-using System;
-using System.IO;
-using System.Collections.Generic;
-using System.Linq;
-=======
->>>>>>> b89fa46f
 
 
 namespace osu.Game.Rulesets.Osu.Difficulty.Skills
@@ -23,18 +17,6 @@
         private const double spaced_buff_factor = 0.10;
         private const int timescale_count = 4;
 
-<<<<<<< HEAD
-        private const int mashLevelCount = 11;
-        private const double spacedBuffFactor = 0.04;
-
-        private static readonly Vector<double> decayCoeffs = Vector<double>.Build.Dense(Generate.LinearSpaced(4, 2.3, -2.8))
-                                                                                 .PointwiseExp();
-
-        private static readonly double[] timescaleFactors = { 1.02, 1.02, 1.05, 1.15 };
-
-        public static (double, double, double[], double[], List<Vector<double>>, string) CalculateTapAttributes
-            (List<OsuHitObject> hitObjects, double clockRate, List<double> fingerStrainHistory)
-=======
         /// <summary>
         /// Decay coefficient for each timescale. 
         /// </summary>
@@ -48,9 +30,8 @@
         /// <summary>
         /// Calculates attributes related to tapping difficulty.
         /// </summary>
-        public static (double, double, double, List<Vector<double>>) CalculateTapAttributes
-            (List<OsuHitObject> hitObjects, double clockRate)
->>>>>>> b89fa46f
+        public static (double, double, double, List<Vector<double>>, string) CalculateTapAttributes
+            (List<OsuHitObject> hitObjects, double clockRate, List<double> fingerStrainHistory)
         {
             (var strainHistory, var tapDiff, var graphText) = calculateTapStrain(hitObjects, 0, clockRate, fingerStrainHistory);
             double burstStrain = strainHistory.Max(v => v[0]);
@@ -58,15 +39,9 @@
             var streamnessMask = CalculateStreamnessMask(hitObjects, burstStrain, clockRate);
             double streamNoteCount = streamnessMask.Sum();
 
-<<<<<<< HEAD
-            (var mashLevels, var tapSkills) = calculateMashLevelsVSTapSkills(hitObjects, clockRate, fingerStrainHistory);
+            (_, var mashTapDiff, _) = calculateTapStrain(hitObjects, 1, clockRate, fingerStrainHistory);
 
-            return (tapDiff, streamNoteCount, mashLevels, tapSkills, strainHistory, graphText);
-=======
-            (_, var mashTapDiff) = calculateTapStrain(hitObjects, 1, clockRate);
-
-            return (tapDiff, streamNoteCount, mashTapDiff, strainHistory);
->>>>>>> b89fa46f
+            return (tapDiff, streamNoteCount, mashTapDiff, strainHistory, graphText);
         }
 
         /// <summary>
@@ -77,15 +52,10 @@
                                                                                  double clockRate,
                                                                                  List<double> fingerStrains)
         {
-<<<<<<< HEAD
-            var strainHistory = new List<Vector<double>> { decayCoeffs * 0, decayCoeffs * 0 };
-            var currStrain = decayCoeffs;
-            var sw = new StringWriter();
-=======
             var strainHistory = new List<Vector<double>> { Vector<double>.Build.Dense(timescale_count),
                                                            Vector<double>.Build.Dense(timescale_count) };
             var currStrain = Vector<double>.Build.Dense(timescale_count);
->>>>>>> b89fa46f
+            var sw = new StringWriter();
 
             // compute strain at each object and store the results into strainHistory
             if (hitObjects.Count >= 2)
@@ -96,16 +66,11 @@
                 for (int i = 2; i < hitObjects.Count; i++)
                 {
                     double currTime = hitObjects[i].StartTime / 1000.0;
-<<<<<<< HEAD
-                    currStrain = currStrain.PointwiseMultiply((-decayCoeffs * (currTime - prevTime) / clockRate).PointwiseExp());
-                    strainHistory.Add(currStrain.PointwisePower(1.1 / 3));
-=======
 
                     // compute current strain after decay
                     currStrain = currStrain.PointwiseMultiply((-decay_coeffs * (currTime - prevTime) / clockRate).PointwiseExp());
 
-                    strainHistory.Add(currStrain.PointwisePower(1.1 / 3) * 1.5);
->>>>>>> b89fa46f
+                    strainHistory.Add(currStrain.PointwisePower(1.1 / 3));
 
                     double distance = (hitObjects[i].Position - hitObjects[i - 1].Position).Length / (2 * hitObjects[i].Radius);
                     double spacedBuff = calculateSpacedness(distance) * spaced_buff_factor;
@@ -113,23 +78,14 @@
                     double deltaTime = Math.Max((currTime - prevPrevTime) / clockRate, 1.0 / 12.0);
 
                     // for 1/4 notes above 200 bpm the exponent is -2.7, otherwise it's -2
-<<<<<<< HEAD
                     double currStrainBase = Math.Max(Math.Pow(deltaTime, -2.7) * 0.265, Math.Pow(deltaTime, -2));
                     
                     double strain = currStrainBase * 
-                                  Math.Pow(calculateMashNerfFactor(relativeD, mashLevel), 3) *
+                                  Math.Pow(calculateMashNerfFactor(distance, mashLevel), 3) *
                                   Math.Pow(1 + fingerStrains[i], 0.75);
 
-                    currStrain += decayCoeffs * strain;
-
+                    currStrain += decay_coeffs * strain;
                     sw.WriteLine($"{currTime} {currStrain[0]} {currStrain[1]} {currStrain[2]} {currStrain[3]} {strain}");
-=======
-                    double strainAddition = Math.Max(Math.Pow(deltaTime, -2.7) * 0.265, Math.Pow(deltaTime, -2));
-
-                    currStrain += decay_coeffs * strainAddition *
-                                  Math.Pow(calculateMashNerfFactor(distance, mashLevel), 3) *
-                                  Math.Pow(1 + spacedBuff, 3);
->>>>>>> b89fa46f
 
                     prevPrevTime = prevTime;
                     prevTime = currTime;
@@ -150,20 +106,12 @@
                 Array.Reverse(singleStrainHistory);
 
                 double singleStrainResult = 0;
-<<<<<<< HEAD
                 double k = 1 / Math.Log(1.07, 2);
-=======
-                double k = 1 - 0.04 * Math.Sqrt(decay_coeffs[j]);
->>>>>>> b89fa46f
 
                 for (int i = 0; i < hitObjects.Count; i++)
                     singleStrainResult += Math.Pow(singleStrainHistory[i], k);
 
-<<<<<<< HEAD
-                strainResult[j] = Math.Pow(singleStrainResult, 1.0 / k) * timescaleFactors[j];
-=======
-                strainResult[j] = singleStrainResult * (1 - k) * timescale_factors[j];
->>>>>>> b89fa46f
+                strainResult[j] = Math.Pow(singleStrainResult, 1.0 / k) * timescale_factors[j];
             }
 
             double diff = Mean.PowerMean(strainResult, 2);
@@ -196,24 +144,6 @@
             return streamnessMask;
         }
 
-<<<<<<< HEAD
-        private static (double[], double[]) calculateMashLevelsVSTapSkills(List<OsuHitObject> hitObjects, double clockRate, List<double> fingerStrainHistory)
-        {
-            double[] mashLevels = new double[mashLevelCount];
-            double[] tapSkills = new double[mashLevelCount];
-
-            for (int i = 0; i < mashLevelCount; i++)
-            {
-                double mashLevel = (double)i / (mashLevelCount - 1);
-                mashLevels[i] = mashLevel;
-                (var strainHistory, var tapDiff, var text) = calculateTapStrain(hitObjects, mashLevel, clockRate, fingerStrainHistory);
-                tapSkills[i] = tapDiff;
-            }
-            return (mashLevels, tapSkills);
-        }
-
-=======
->>>>>>> b89fa46f
         private static double calculateMashNerfFactor(double relativeD, double mashLevel)
         {
             double fullMashFactor = 0.73 + 0.27 * SpecialFunctions.Logistic(relativeD * 7 - 6);
@@ -222,11 +152,7 @@
 
         private static double calculateSpacedness(double d)
         {
-<<<<<<< HEAD
             return SpecialFunctions.Logistic((d - 0.7) * 20) - SpecialFunctions.Logistic(-14);
-=======
-            return SpecialFunctions.Logistic((d - 0.533) / 0.13) - SpecialFunctions.Logistic(-4.1);
->>>>>>> b89fa46f
         }
     }
 }