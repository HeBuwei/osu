--- conflicted
+++ resolved
@@ -149,7 +149,9 @@
             int extraNestedCount = obj.NestedHitObjects.Count - 1;
 
             for (int i = 0; i < extraNestedCount; i++)
+            {
                 movementWithNested.Add(GetEmptyMovement(movement.Time));
+            }
 
             return movementWithNested;
         }
@@ -257,41 +259,18 @@
                     }
                     else
                     {
-<<<<<<< HEAD
-                        if (d01 == 0)
-                            correction0 = correction0Still;
-                        else
-                        {
-                            double cos012 = Math.Min(Math.Max(-s01.DotProduct(s12) / d01 / d12, -1), 1);
-                            double correction0_moving = correction0MovingSpline.Interpolate(cos012);
-
-                            double movingness = SpecialFunctions.Logistic(d01 * 6 - 5) - SpecialFunctions.Logistic(-5);
-                            correction0 = (movingness * correction0_moving + (1 - movingness) * correction0Still) * 1.5;
-                        }
-=======
                         double cos012 = Math.Min(Math.Max(-s01.DotProduct(s12) / d01 / d12, -1), 1);
                         double correction0_moving = correction0_moving_spline.Interpolate(cos012);
 
                         double movingness = SpecialFunctions.Logistic(d01 * 6 - 5) - SpecialFunctions.Logistic(-5);
                         correction0 = (movingness * correction0_moving + (1 - movingness) * correction0_still) * 1.5;
->>>>>>> b89fa46f
                     }
                 }
                 else if (tRatio0 < 1 / t_ratio_threshold)
                 {
                     if (d01 == 0)
                     {
-<<<<<<< HEAD
-                        if (d01 == 0)
-                            correction0 = 0;
-                        else
-                        {
-                            double cos012 = Math.Min(Math.Max(-s01.DotProduct(s12) / d01 / d12, -1), 1);
-                            correction0 = (1 - cos012) * SpecialFunctions.Logistic((d01 * tRatio0 - 1.5) * 4) * 0.3;
-                        }
-=======
                         correction0 = 0;
->>>>>>> b89fa46f
                     }
                     else
                     {
@@ -333,43 +312,19 @@
                     }
                     else
                     {
-<<<<<<< HEAD
-                        if (d23 == 0)
-                            correction3 = 0;
-                        else
-                        {
-                            double cos123 = Math.Min(Math.Max(-s12.DotProduct(s23) / d12 / d23, -1), 1);
-                            double correction3_moving = correction0MovingSpline.Interpolate(cos123);
-
-                            double movingness = SpecialFunctions.Logistic(d23 * 6 - 5) - SpecialFunctions.Logistic(-5);
-                            correction3 = (movingness * correction3_moving) * 0.5;
-
-                        }
-=======
                         double cos123 = Math.Min(Math.Max(-s12.DotProduct(s23) / d12 / d23, -1), 1);
                         double correction3_moving = correction0_moving_spline.Interpolate(cos123);
 
                         double movingness = SpecialFunctions.Logistic(d23 * 6 - 5) - SpecialFunctions.Logistic(-5);
                         correction3 = (movingness * correction3_moving) * 0.5;
 
->>>>>>> b89fa46f
                     }
                 }
                 else if (tRatio3 < 1 / t_ratio_threshold)
                 {
                     if (d23 == 0)
                     {
-<<<<<<< HEAD
-                        if (d23 == 0)
-                            correction3 = 0;
-                        else
-                        {
-                            double cos123 = Math.Min(Math.Max(-s12.DotProduct(s23) / d12 / d23, -1), 1);
-                            correction3 = (1 - cos123) * SpecialFunctions.Logistic((d23 * tRatio3 - 1.5) * 4) * 0.15;
-                        }
-=======
                         correction3 = 0;
->>>>>>> b89fa46f
                     }
                     else
                     {
@@ -413,13 +368,9 @@
             double tapCorrection = 0;
 
             if (d12 > 0 && tapStrain != null)
-<<<<<<< HEAD
-                tapCorrection = SpecialFunctions.Logistic((Mean.PowerMean(tapStrain, 2) / IP12 - 1.34) / 0.1) * 0.3;
-=======
             {
                 tapCorrection = SpecialFunctions.Logistic((Mean.PowerMean(tapStrain, 2) / ip12 - 1.34) / 0.1) * 0.3;
             }
->>>>>>> b89fa46f
 
             // Correction #5 - Cheesing
             // The player might make the movement of obj1 -> obj2 easier by 
@@ -465,13 +416,8 @@
 
             // Correction #6 - High bpm jump buff (alt buff)
             double effectiveBpm = 30 / (t12 + 1e-10);
-<<<<<<< HEAD
-            double highBpmJumpBuff = SpecialFunctions.Logistic((effectiveBpm - 340) / 16) *
-                                     SpecialFunctions.Logistic((d12 - 1.9) / 0.15) * 0.2;
-=======
             double highBpmJumpBuff = SpecialFunctions.Logistic((effectiveBpm - 354) / 16) *
                                      SpecialFunctions.Logistic((d12 - 1.9) / 0.15) * 0.23;
->>>>>>> b89fa46f
 
 
             // Correction #7 - Small circle bonus
@@ -491,7 +437,9 @@
             // Correction #11 - Hidden Mod
             double correctionHidden = 0;
             if (hidden)
+            {
                 correctionHidden = 0.05 + 0.008 * noteDensity;
+            }
 
 
             // Correction #12 - Stacked wiggle fix
@@ -542,7 +490,9 @@
             int extraNestedCount = obj2.NestedHitObjects.Count - 1;
 
             for (int i = 0; i < extraNestedCount; i++)
+            {
                 movementWithNested.Add(GetEmptyMovement(movement.Time));
+            }
 
             return movementWithNested;
         }
