﻿// Copyright (c) ppy Pty Ltd <contact@ppy.sh>. Licensed under the MIT Licence.
// See the LICENCE file in the repository root for full licence text.

using System;
using System.Collections.Generic;
using osu.Game.Rulesets.Osu.Objects;

namespace osu.Game.Rulesets.Osu.Difficulty.Preprocessing
{
    public static class NoteDensity
    {
        /// <summary>
        /// Calculates note density for every note
        /// </summary>
        public static List<double> CalculateNoteDensities(List<OsuHitObject> hitObjects, double preempt)
        {
            List<double> noteDensities = new List<double>();

            Queue<OsuHitObject> window = new Queue<OsuHitObject>();

            int next = 0;

            for (int i = 0; i < hitObjects.Count; i++)
            {
                while (next < hitObjects.Count && hitObjects[next].StartTime < hitObjects[i].StartTime + preempt)
                {
                    window.Enqueue(hitObjects[next]);
                    next++;
                }

                while (window.Peek().StartTime < hitObjects[i].StartTime - preempt)
                {
                    window.Dequeue();
                }

                noteDensities.Add(calculateNoteDensity(hitObjects[i].StartTime, preempt, window));
            }

            return noteDensities;
        }

<<<<<<< HEAD
        public static List<double> CalculateVisibleCircles(List<OsuHitObject> hitObjects, double preempt)
        {
            List<double> noteDensities = new List<double>();

            Queue<OsuHitObject> window = new Queue<OsuHitObject>();

            int next = 0;

            for (int i = 0; i < hitObjects.Count; i++)
            {
                while (next < hitObjects.Count && hitObjects[next].StartTime < hitObjects[i].StartTime + preempt)
                {
                    window.Enqueue(hitObjects[next]);
                    next++;
                }

                while (window.Peek().StartTime < hitObjects[i].StartTime - preempt)
                {
                    window.Dequeue();
                }

                noteDensities.Add(window.Count);
            }

            return noteDensities;
        }


=======
>>>>>>> f770300b
        private static double calculateNoteDensity(double time, double preempt, Queue<OsuHitObject> window)
        {
            double noteDensity = 0;

            foreach (var hitObject in window)
            {
                noteDensity += 1 - Math.Abs(hitObject.StartTime - time) / preempt;
            }

            return noteDensity;
        }
    }
}<|MERGE_RESOLUTION|>--- conflicted
+++ resolved
@@ -39,7 +39,6 @@
             return noteDensities;
         }
 
-<<<<<<< HEAD
         public static List<double> CalculateVisibleCircles(List<OsuHitObject> hitObjects, double preempt)
         {
             List<double> noteDensities = new List<double>();
@@ -68,8 +67,6 @@
         }
 
 
-=======
->>>>>>> f770300b
         private static double calculateNoteDensity(double time, double preempt, Queue<OsuHitObject> window)
         {
             double noteDensity = 0;
