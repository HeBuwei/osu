--- conflicted
+++ resolved
@@ -4,14 +4,11 @@
 using System;
 using System.Collections.Generic;
 using System.Linq;
-<<<<<<< HEAD
 
 using MathNet.Numerics;
 using MathNet.Numerics.Interpolation;
 
-=======
 using osu.Framework.Extensions;
->>>>>>> 95a30226
 using osu.Game.Beatmaps;
 using osu.Game.Rulesets.Difficulty;
 using osu.Game.Rulesets.Mods;
@@ -263,7 +260,6 @@
         {
             double fingerControlDiff = Attributes.FingerControlDiff;
 
-<<<<<<< HEAD
             double modifiedAcc = getModifiedAcc();
 
             // technically accOnCircles = modifiedAcc
@@ -273,12 +269,6 @@
             // accOnCircles can be negative. The formula below ensures a positive acc while
             // preserving the value when accOnCircles is close to 1
             double accOnCirclesPositive = Math.Exp(accOnCircles - 1);
-=======
-            if (amountHitObjectsWithAccuracy > 0)
-                betterAccuracyPercentage = ((countGreat - (totalHits - amountHitObjectsWithAccuracy)) * 6 + countGood * 2 + countMeh) / (double)(amountHitObjectsWithAccuracy * 6);
-            else
-                betterAccuracyPercentage = 0;
->>>>>>> 95a30226
 
             // add 20 to greatWindow to nerf high OD
             double deviationOnCircles = (greatWindow + 20) / (Math.Sqrt(2) * SpecialFunctions.ErfInv(accOnCirclesPositive));
@@ -301,7 +291,6 @@
             return accuracyValue;
         }
 
-<<<<<<< HEAD
         private double getModifiedAcc()
         {
             // Treat 300 as 300, 100 as 200, 50 as 100
@@ -321,9 +310,5 @@
 
         private double totalHits => countGreat + countGood + countMeh + countMiss;
         private double totalSuccessfulHits => countGreat + countGood + countMeh;
-=======
-        private int totalHits => countGreat + countGood + countMeh + countMiss;
-        private int totalSuccessfulHits => countGreat + countGood + countMeh;
->>>>>>> 95a30226
     }
 }