--- conflicted
+++ resolved
@@ -20,7 +20,6 @@
     {
         public new OsuDifficultyAttributes Attributes => (OsuDifficultyAttributes)base.Attributes;
 
-<<<<<<< HEAD
         /// <summary>
         /// Aim, tap and acc values are combined using power mean with this as the exponent.
         /// </summary>
@@ -36,12 +35,6 @@
         /// </summary>
         private const double miss_count_leniency = 0.5;
 
-        private readonly int countHitCircles;
-        private readonly int countSliders;
-        private readonly int beatmapMaxCombo;
-
-=======
->>>>>>> d7c30f9b
         private Mod[] mods;
 
         private double accuracy;
@@ -51,25 +44,13 @@
         private int countMeh;
         private int countMiss;
 
-<<<<<<< HEAD
         private double greatWindow;
 
         private double effectiveMissCount;
 
-        public OsuPerformanceCalculator(Ruleset ruleset, WorkingBeatmap beatmap, ScoreInfo score)
-            : base(ruleset, beatmap, score)
-        {
-            countHitCircles = Beatmap.HitObjects.Count(h => h is HitCircle);
-            countSliders = Beatmap.HitObjects.Count(h => h is Slider);
-
-            beatmapMaxCombo = Beatmap.HitObjects.Count;
-            // Add the ticks + tail of the slider. 1 is subtracted because the "headcircle" would be counted twice (once for the slider itself in the line above)
-            beatmapMaxCombo += Beatmap.HitObjects.OfType<Slider>().Sum(s => s.NestedHitObjects.Count - 1);
-=======
         public OsuPerformanceCalculator(Ruleset ruleset, DifficultyAttributes attributes, ScoreInfo score)
             : base(ruleset, attributes, score)
         {
->>>>>>> d7c30f9b
         }
 
         public override double Calculate(Dictionary<string, double> categoryRatings = null)
@@ -100,20 +81,20 @@
             // guess the number of misses + slider breaks from combo
             double comboBasedMissCount;
 
-            if (countSliders == 0)
-            {
-                if (scoreMaxCombo < beatmapMaxCombo)
-                    comboBasedMissCount = (double)beatmapMaxCombo / scoreMaxCombo;
+            if (Attributes.SliderCount == 0)
+            {
+                if (scoreMaxCombo < Attributes.MaxCombo)
+                    comboBasedMissCount = (double)Attributes.MaxCombo / scoreMaxCombo;
                 else
                     comboBasedMissCount = 0;
             }
             else
             {
-                double fullComboThreshold = beatmapMaxCombo - 0.1 * countSliders;
+                double fullComboThreshold = Attributes.MaxCombo - 0.1 * Attributes.SliderCount;
                 if (scoreMaxCombo < fullComboThreshold)
                     comboBasedMissCount = fullComboThreshold / scoreMaxCombo;
                 else
-                    comboBasedMissCount = Math.Pow((beatmapMaxCombo - scoreMaxCombo) / (0.1 * countSliders), 3);
+                    comboBasedMissCount = Math.Pow((Attributes.MaxCombo - scoreMaxCombo) / (0.1 * Attributes.SliderCount), 3);
             }
 
             effectiveMissCount = Math.Max(countMiss, comboBasedMissCount);
@@ -139,14 +120,14 @@
 
         private double computeAimValue()
         {
-            if (Beatmap.HitObjects.Count <= 1)
+            if (Attributes.TotalObjectCount <= 1)
                 return 0;
 
             // Get player's throughput according to combo
             int comboTpCount = Attributes.ComboTps.Length;
             var comboPercentages = Generate.LinearSpaced(comboTpCount, 1.0 / comboTpCount, 1);
 
-            double scoreComboPercentage = ((double)scoreMaxCombo) / beatmapMaxCombo;
+            double scoreComboPercentage = ((double)scoreMaxCombo) / Attributes.MaxCombo;
             double comboTp = LinearSpline.InterpolateSorted(comboPercentages, Attributes.ComboTps)
                                          .Interpolate(scoreComboPercentage);
 
@@ -192,14 +173,8 @@
             // penalize misses
             aimValue *= Math.Pow(0.96, Math.Max(effectiveMissCount - miss_count_leniency, 0));
 
-<<<<<<< HEAD
             // Buff long maps
             aimValue *= 1 + (SpecialFunctions.Logistic((totalHits - 2800) / 500.0) - SpecialFunctions.Logistic(-2800 / 500.0)) * 0.22;
-=======
-            // Combo scaling
-            if (Attributes.MaxCombo > 0)
-                aimValue *= Math.Min(Math.Pow(scoreMaxCombo, 0.8) / Math.Pow(Attributes.MaxCombo, 0.8), 1.0);
->>>>>>> d7c30f9b
 
             // Buff very high AR and low AR
             double approachRateFactor = 1.0;
@@ -234,7 +209,7 @@
 
         private double computeTapValue()
         {
-            if (Beatmap.HitObjects.Count <= 1)
+            if (Attributes.TotalObjectCount <= 1)
                 return 0;
 
             double modifiedAcc = getModifiedAcc();
@@ -242,15 +217,9 @@
             // Assume SS for non-stream parts
             double accOnStreams = 1 - (1 - modifiedAcc) * Math.Sqrt(totalHits / Attributes.StreamNoteCount);
 
-<<<<<<< HEAD
             // accOnStreams can be negative. The formula below ensures a positive acc while
             // preserving the value when accOnStreams is close to 1
             double accOnStreamsPositive = Math.Exp(accOnStreams - 1);
-=======
-            // Combo scaling
-            if (Attributes.MaxCombo > 0)
-                speedValue *= Math.Min(Math.Pow(scoreMaxCombo, 0.8) / Math.Pow(Attributes.MaxCombo, 0.8), 1.0);
->>>>>>> d7c30f9b
 
             double urOnStreams = 10 * greatWindow / (Math.Sqrt(2) * SpecialFunctions.ErfInv(accOnStreamsPositive));
 
@@ -285,7 +254,6 @@
 
         private double computeAccuracyValue()
         {
-<<<<<<< HEAD
             double fingerControlDiff = Attributes.FingerControlDiff;
 
             double modifiedAcc = getModifiedAcc();
@@ -297,16 +265,6 @@
             // accOnCircles can be negative. The formula below ensures a positive acc while
             // preserving the value when accOnCircles is close to 1
             double accOnCirclesPositive = Math.Exp(accOnCircles - 1);
-=======
-            // This percentage only considers HitCircles of any value - in this part of the calculation we focus on hitting the timing hit window
-            double betterAccuracyPercentage;
-            int amountHitObjectsWithAccuracy = Attributes.HitCircleCount;
-
-            if (amountHitObjectsWithAccuracy > 0)
-                betterAccuracyPercentage = ((countGreat - (totalHits - amountHitObjectsWithAccuracy)) * 6 + countOk * 2 + countMeh) / (double)(amountHitObjectsWithAccuracy * 6);
-            else
-                betterAccuracyPercentage = 0;
->>>>>>> d7c30f9b
 
             // add 20 to greatWindow to nerf high OD
             double deviationOnCircles = (greatWindow + 20) / (Math.Sqrt(2) * SpecialFunctions.ErfInv(accOnCirclesPositive));
@@ -327,15 +285,14 @@
             return accuracyValue;
         }
 
-<<<<<<< HEAD
         private double getModifiedAcc()
         {
             // Treat 300 as 300, 100 as 200, 50 as 100
             // Assume all 300s on sliders/spinners and exclude them from the calculation. In other words we're
             // estimating the scorev2 acc from scorev1 acc.
             // Add 2 to countHitCircles in the denominator so that later erfinv gives resonable result for ss scores
-            double modifiedAcc = ((countGreat - (totalHits - countHitCircles)) * 3 + countGood * 2 + countMeh) /
-                                 ((countHitCircles + 2) * 3);
+            double modifiedAcc = ((countGreat - (totalHits - Attributes.HitCircleCount)) * 3 + countOk * 2 + countMeh) /
+                                 ((Attributes.HitCircleCount + 2) * 3);
             return modifiedAcc;
         }
 
@@ -345,11 +302,7 @@
 
         private double fingerControlDiffToPP(double fingerControlDiff) => Math.Pow(fingerControlDiff, skill_to_pp_exponent);
 
-        private double totalHits => countGreat + countGood + countMeh + countMiss;
-        private double totalSuccessfulHits => countGreat + countGood + countMeh;
-=======
-        private int totalHits => countGreat + countOk + countMeh + countMiss;
-        private int totalSuccessfulHits => countGreat + countOk + countMeh;
->>>>>>> d7c30f9b
+        private double totalHits => countGreat + countOk + countMeh + countMiss;
+        private double totalSuccessfulHits => countGreat + countOk + countMeh;
     }
 }