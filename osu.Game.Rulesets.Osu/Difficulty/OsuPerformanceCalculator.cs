--- conflicted
+++ resolved
@@ -116,11 +116,7 @@
             double accuracyValue = computeAccuracyValue();
             double readingValue = computeReadingValue();
 
-<<<<<<< HEAD
             double totalValue = Mean.PowerMean(new[] { aimValue + readingValue, tapValue, accuracyValue }, total_value_exponent) * multiplier;
-=======
-            double totalValue = Mean.PowerMean(new double[] { aimValue, tapValue, accuracyValue }, total_value_exponent) * multiplier;
->>>>>>> f770300b
 
             if (categoryRatings != null)
             {
