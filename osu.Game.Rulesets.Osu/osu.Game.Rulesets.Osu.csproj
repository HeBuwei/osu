--- conflicted
+++ resolved
@@ -1,201 +1,198 @@
-﻿<?xml version="1.0" encoding="utf-8"?>
-<Project ToolsVersion="14.0" DefaultTargets="Build" xmlns="http://schemas.microsoft.com/developer/msbuild/2003">
-  <Import Project="..\osu.Game.props" />
-  <PropertyGroup>
-    <Configuration Condition=" '$(Configuration)' == '' ">Debug</Configuration>
-    <Platform Condition=" '$(Platform)' == '' ">AnyCPU</Platform>
-    <ProjectGuid>{C92A607B-1FDD-4954-9F92-03FF547D9080}</ProjectGuid>
-    <OutputType>Library</OutputType>
-    <AppDesignerFolder>Properties</AppDesignerFolder>
-    <RootNamespace>osu.Game.Rulesets.Osu</RootNamespace>
-    <AssemblyName>osu.Game.Rulesets.Osu</AssemblyName>
-    <TargetFrameworkVersion>v4.6.1</TargetFrameworkVersion>
-    <FileAlignment>512</FileAlignment>
-    <TargetFrameworkProfile />
-  </PropertyGroup>
-  <PropertyGroup Condition=" '$(Configuration)|$(Platform)' == 'Debug|AnyCPU' ">
-    <DebugSymbols>true</DebugSymbols>
-    <DebugType>full</DebugType>
-    <Optimize>false</Optimize>
-    <OutputPath>bin\Debug\</OutputPath>
-    <DefineConstants>DEBUG;TRACE</DefineConstants>
-    <ErrorReport>prompt</ErrorReport>
-    <WarningLevel>4</WarningLevel>
-    <TreatWarningsAsErrors>false</TreatWarningsAsErrors>
-  </PropertyGroup>
-  <PropertyGroup Condition=" '$(Configuration)|$(Platform)' == 'Release|AnyCPU' ">
-    <DebugType>pdbonly</DebugType>
-    <Optimize>true</Optimize>
-    <OutputPath>bin\Release\</OutputPath>
-    <DefineConstants>TRACE</DefineConstants>
-    <ErrorReport>prompt</ErrorReport>
-    <WarningLevel>4</WarningLevel>
-    <TreatWarningsAsErrors>false</TreatWarningsAsErrors>
-  </PropertyGroup>
-  <ItemGroup>
-    <Reference Include="JetBrains.Annotations, Version=11.1.0.0, Culture=neutral, PublicKeyToken=1010a0d8d6380325, processorArchitecture=MSIL">
-      <HintPath>$(SolutionDir)\packages\JetBrains.Annotations.11.1.0\lib\net20\JetBrains.Annotations.dll</HintPath>
-      <Private>True</Private>
-    </Reference>
-    <Reference Include="nunit.framework, Version=3.8.1.0, Culture=neutral, PublicKeyToken=2638cd05610744eb, processorArchitecture=MSIL">
-      <HintPath>$(SolutionDir)\packages\NUnit.3.8.1\lib\net45\nunit.framework.dll</HintPath>
-      <Private>True</Private>
-    </Reference>
-    <Reference Include="OpenTK, Version=3.0.0.0, Culture=neutral, PublicKeyToken=bad199fe84eb3df4">
-      <HintPath>$(SolutionDir)\packages\ppy.OpenTK.3.0.13\lib\net45\OpenTK.dll</HintPath>
-      <Private>True</Private>
-    </Reference>
-    <Reference Include="SQLitePCLRaw.batteries_green, Version=1.0.0.0, Culture=neutral, PublicKeyToken=a84b7dcfb1391f7f, processorArchitecture=MSIL">
-      <HintPath>$(SolutionDir)\packages\SQLitePCLRaw.bundle_green.1.1.8\lib\net45\SQLitePCLRaw.batteries_green.dll</HintPath>
-    </Reference>
-    <Reference Include="SQLitePCLRaw.batteries_v2, Version=1.0.0.0, Culture=neutral, PublicKeyToken=8226ea5df37bcae9, processorArchitecture=MSIL">
-      <HintPath>$(SolutionDir)\packages\SQLitePCLRaw.bundle_green.1.1.8\lib\net45\SQLitePCLRaw.batteries_v2.dll</HintPath>
-    </Reference>
-    <Reference Include="SQLitePCLRaw.core, Version=1.0.0.0, Culture=neutral, PublicKeyToken=1488e028ca7ab535, processorArchitecture=MSIL">
-      <HintPath>$(SolutionDir)\packages\SQLitePCLRaw.core.1.1.8\lib\net45\SQLitePCLRaw.core.dll</HintPath>
-    </Reference>
-    <Reference Include="SQLitePCLRaw.provider.e_sqlite3, Version=1.0.0.0, Culture=neutral, PublicKeyToken=9c301db686d0bd12, processorArchitecture=MSIL">
-      <HintPath>$(SolutionDir)\packages\SQLitePCLRaw.provider.e_sqlite3.net45.1.1.8\lib\net45\SQLitePCLRaw.provider.e_sqlite3.dll</HintPath>
-    </Reference>
-    <Reference Include="System" />
-    <Reference Include="System.Core" />
-    <Reference Include="System.Drawing" />
-  </ItemGroup>
-  <ItemGroup>
-    <Compile Include="Beatmaps\OsuBeatmapConverter.cs" />
-    <Compile Include="Beatmaps\OsuBeatmapProcessor.cs" />
-    <Compile Include="Edit\Layers\Selection\OsuHitObjectOverlayLayer.cs" />
-    <Compile Include="Edit\Layers\Selection\Overlays\HitCircleOverlay.cs" />
-    <Compile Include="Edit\Layers\Selection\Overlays\SliderCircleOverlay.cs" />
-    <Compile Include="Edit\Layers\Selection\Overlays\SliderOverlay.cs" />
-    <Compile Include="Edit\OsuEditPlayfield.cs" />
-    <Compile Include="Edit\OsuEditRulesetContainer.cs" />
-    <Compile Include="Edit\OsuHitObjectComposer.cs" />
-    <Compile Include="Judgements\OsuSliderTailJudgement.cs" />
-    <Compile Include="Mods\OsuModAutopilot.cs" />
-    <Compile Include="Mods\OsuModAutoplay.cs" />
-    <Compile Include="Mods\OsuModDaycore.cs" />
-    <Compile Include="Mods\OsuModDoubleTime.cs" />
-    <Compile Include="Mods\OsuModEasy.cs" />
-    <Compile Include="Mods\OsuModFlashlight.cs" />
-    <Compile Include="Mods\OsuModHalfTime.cs" />
-    <Compile Include="Mods\OsuModHardRock.cs" />
-    <Compile Include="Mods\OsuModHidden.cs" />
-    <Compile Include="Mods\OsuModNightcore.cs" />
-    <Compile Include="Mods\OsuModPerfect.cs" />
-    <Compile Include="Mods\OsuModRelax.cs" />
-    <Compile Include="Mods\OsuModSpunOut.cs" />
-    <Compile Include="Mods\OsuModSuddenDeath.cs" />
-    <Compile Include="Mods\OsuModTarget.cs" />
-    <Compile Include="Objects\Drawables\DrawableSliderHead.cs" />
-    <Compile Include="Objects\Drawables\DrawableOsuHitObject.cs" />
-    <Compile Include="Objects\Drawables\Connections\ConnectionRenderer.cs" />
-    <Compile Include="Objects\Drawables\Connections\FollowPointRenderer.cs" />
-    <Compile Include="Judgements\OsuJudgement.cs" />
-    <Compile Include="Objects\Drawables\DrawableRepeatPoint.cs" />
-    <Compile Include="Objects\Drawables\DrawableSliderTail.cs" />
-    <Compile Include="Objects\Drawables\IRequireTracking.cs" />
-    <Compile Include="Objects\Drawables\ITrackSnaking.cs" />
-    <Compile Include="Objects\Drawables\Pieces\ApproachCircle.cs" />
-    <Compile Include="Objects\Drawables\Pieces\DefaultCirclePiece.cs" />
-    <Compile Include="Objects\Drawables\Pieces\SpinnerBackground.cs" />
-    <Compile Include="Objects\Drawables\Pieces\CirclePiece.cs" />
-    <Compile Include="Objects\Drawables\DrawableSlider.cs" />
-    <Compile Include="Objects\Drawables\Connections\FollowPoint.cs" />
-    <Compile Include="Objects\Drawables\DrawableSpinner.cs" />
-    <Compile Include="Objects\Drawables\Pieces\ExplodePiece.cs" />
-    <Compile Include="Objects\Drawables\Pieces\FlashPiece.cs" />
-    <Compile Include="Objects\Drawables\Pieces\GlowPiece.cs" />
-    <Compile Include="Objects\Drawables\DrawableOsuJudgement.cs" />
-    <Compile Include="Objects\Drawables\Pieces\NumberPiece.cs" />
-    <Compile Include="Objects\Drawables\DrawableSliderTick.cs" />
-    <Compile Include="Objects\Drawables\Pieces\RingPiece.cs" />
-    <Compile Include="Objects\Drawables\Pieces\SpinnerDisc.cs" />
-    <Compile Include="Objects\Drawables\Pieces\SpinnerSpmCounter.cs" />
-    <Compile Include="Objects\Drawables\Pieces\SpinnerTicks.cs" />
-    <Compile Include="Objects\Drawables\Pieces\TrianglesPiece.cs" />
-    <Compile Include="Objects\Drawables\Pieces\SliderBall.cs" />
-    <Compile Include="Objects\Drawables\Pieces\SliderBody.cs" />
-    <Compile Include="Objects\ISliderProgress.cs" />
-    <Compile Include="Objects\RepeatPoint.cs" />
-    <Compile Include="Objects\SliderTick.cs" />
-    <Compile Include="OsuDifficulty\OsuDifficultyCalculator.cs" />
-    <Compile Include="OsuDifficulty\Preprocessing\OsuDifficultyBeatmap.cs" />
-    <Compile Include="OsuDifficulty\Preprocessing\OsuDifficultyHitObject.cs" />
-    <Compile Include="OsuDifficulty\Skills\Aim.cs" />
-    <Compile Include="OsuDifficulty\Skills\Skill.cs" />
-    <Compile Include="OsuDifficulty\Skills\Speed.cs" />
-    <Compile Include="OsuDifficulty\Utils\History.cs" />
-    <Compile Include="OsuInputManager.cs" />
-    <Compile Include="Replays\OsuReplayFrame.cs" />
-    <Compile Include="Replays\OsuReplayInputHandler.cs" />
-    <Compile Include="Tests\OsuBeatmapConversionTest.cs" />
-<<<<<<< HEAD
-    <Compile Include="Tests\TestCaseGameplayCursor.cs" />
-=======
-    <Compile Include="Tests\TestCaseEditor.cs" />
->>>>>>> 586ac9c3
-    <Compile Include="Tests\TestCaseHitCircle.cs" />
-    <Compile Include="Tests\TestCaseHitCircleHidden.cs" />
-    <Compile Include="Tests\TestCasePerformancePoints.cs" />
-    <Compile Include="Tests\TestCaseSlider.cs" />
-    <Compile Include="Tests\TestCaseSliderHidden.cs" />
-    <Compile Include="Tests\TestCaseSpinner.cs" />
-    <Compile Include="Tests\TestCaseSpinnerHidden.cs" />
-    <Compile Include="UI\Cursor\CursorTrail.cs" />
-    <Compile Include="UI\Cursor\GameplayCursor.cs" />
-    <Compile Include="UI\OsuSettings.cs" />
-    <Compile Include="Scoring\OsuPerformanceCalculator.cs" />
-    <Compile Include="Scoring\OsuScoreProcessor.cs" />
-    <Compile Include="UI\OsuRulesetContainer.cs" />
-    <Compile Include="UI\OsuPlayfield.cs" />
-    <Compile Include="OsuRuleset.cs" />
-    <Compile Include="Objects\HitCircle.cs" />
-    <Compile Include="Objects\Drawables\DrawableHitCircle.cs" />
-    <Compile Include="Objects\OsuHitObject.cs" />
-    <Compile Include="Objects\Slider.cs" />
-    <Compile Include="Objects\Spinner.cs" />
-    <Compile Include="Properties\AssemblyInfo.cs" />
-    <Compile Include="Mods\OsuModNoFail.cs" />
-    <Compile Include="Replays\OsuAutoGenerator.cs" />
-    <Compile Include="Replays\OsuAutoGeneratorBase.cs" />
-  </ItemGroup>
-  <ItemGroup>
-    <None Include="app.config" />
-    <None Include="OpenTK.dll.config" />
-    <None Include="packages.config" />
-  </ItemGroup>
-  <ItemGroup>
-    <ProjectReference Include="..\osu-framework\osu.Framework\osu.Framework.csproj">
-      <Project>{C76BF5B3-985E-4D39-95FE-97C9C879B83A}</Project>
-      <Name>osu.Framework</Name>
-      <Private>True</Private>
-    </ProjectReference>
-    <ProjectReference Include="..\osu.Game\osu.Game.csproj">
-      <Project>{2a66dd92-adb1-4994-89e2-c94e04acda0d}</Project>
-      <Name>osu.Game</Name>
-      <Private>True</Private>
-    </ProjectReference>
-  </ItemGroup>
-  <ItemGroup>
-    <Service Include="{82A7F48D-3B50-4B1E-B82E-3ADA8210C358}" />
-  </ItemGroup>
-  <ItemGroup>
-    <EmbeddedResource Include="Resources\Testing\Beatmaps\basic-expected-conversion.json" />
-    <EmbeddedResource Include="Resources\Testing\Beatmaps\basic.osu" />
-    <EmbeddedResource Include="Resources\Testing\Beatmaps\colinear-perfect-curve-expected-conversion.json" />
-    <EmbeddedResource Include="Resources\Testing\Beatmaps\colinear-perfect-curve.osu" />
-  </ItemGroup>
-  <Import Project="$(MSBuildToolsPath)\Microsoft.CSharp.targets" />
-  <Import Project="$(SolutionDir)\packages\SQLitePCLRaw.lib.e_sqlite3.linux.1.1.8\build\net35\SQLitePCLRaw.lib.e_sqlite3.linux.targets" Condition="Exists('$(SolutionDir)\packages\SQLitePCLRaw.lib.e_sqlite3.linux.1.1.8\build\net35\SQLitePCLRaw.lib.e_sqlite3.linux.targets')" />
-  <Target Name="EnsureNuGetPackageBuildImports" BeforeTargets="PrepareForBuild">
-    <PropertyGroup>
-      <ErrorText>This project references NuGet package(s) that are missing on this computer. Use NuGet Package Restore to download them.  For more information, see http://go.microsoft.com/fwlink/?LinkID=322105. The missing file is {0}.</ErrorText>
-    </PropertyGroup>
-    <Error Condition="!Exists('$(SolutionDir)\packages\SQLitePCLRaw.lib.e_sqlite3.linux.1.1.8\build\net35\SQLitePCLRaw.lib.e_sqlite3.linux.targets')" Text="$([System.String]::Format('$(ErrorText)', '$(SolutionDir)\packages\SQLitePCLRaw.lib.e_sqlite3.linux.1.1.8\build\net35\SQLitePCLRaw.lib.e_sqlite3.linux.targets'))" />
-    <Error Condition="!Exists('$(SolutionDir)\packages\SQLitePCLRaw.lib.e_sqlite3.osx.1.1.8\build\net35\SQLitePCLRaw.lib.e_sqlite3.osx.targets')" Text="$([System.String]::Format('$(ErrorText)', '$(SolutionDir)\packages\SQLitePCLRaw.lib.e_sqlite3.osx.1.1.8\build\net35\SQLitePCLRaw.lib.e_sqlite3.osx.targets'))" />
-    <Error Condition="!Exists('$(SolutionDir)\packages\SQLitePCLRaw.lib.e_sqlite3.v110_xp.1.1.8\build\net35\SQLitePCLRaw.lib.e_sqlite3.v110_xp.targets')" Text="$([System.String]::Format('$(ErrorText)', '$(SolutionDir)\packages\SQLitePCLRaw.lib.e_sqlite3.v110_xp.1.1.8\build\net35\SQLitePCLRaw.lib.e_sqlite3.v110_xp.targets'))" />
-  </Target>
-  <Import Project="$(SolutionDir)\packages\SQLitePCLRaw.lib.e_sqlite3.osx.1.1.8\build\net35\SQLitePCLRaw.lib.e_sqlite3.osx.targets" Condition="Exists('$(SolutionDir)\packages\SQLitePCLRaw.lib.e_sqlite3.osx.1.1.8\build\net35\SQLitePCLRaw.lib.e_sqlite3.osx.targets')" />
-  <Import Project="$(SolutionDir)\packages\SQLitePCLRaw.lib.e_sqlite3.v110_xp.1.1.8\build\net35\SQLitePCLRaw.lib.e_sqlite3.v110_xp.targets" Condition="Exists('$(SolutionDir)\packages\SQLitePCLRaw.lib.e_sqlite3.v110_xp.1.1.8\build\net35\SQLitePCLRaw.lib.e_sqlite3.v110_xp.targets')" />
+﻿<?xml version="1.0" encoding="utf-8"?>
+<Project ToolsVersion="14.0" DefaultTargets="Build" xmlns="http://schemas.microsoft.com/developer/msbuild/2003">
+  <Import Project="..\osu.Game.props" />
+  <PropertyGroup>
+    <Configuration Condition=" '$(Configuration)' == '' ">Debug</Configuration>
+    <Platform Condition=" '$(Platform)' == '' ">AnyCPU</Platform>
+    <ProjectGuid>{C92A607B-1FDD-4954-9F92-03FF547D9080}</ProjectGuid>
+    <OutputType>Library</OutputType>
+    <AppDesignerFolder>Properties</AppDesignerFolder>
+    <RootNamespace>osu.Game.Rulesets.Osu</RootNamespace>
+    <AssemblyName>osu.Game.Rulesets.Osu</AssemblyName>
+    <TargetFrameworkVersion>v4.6.1</TargetFrameworkVersion>
+    <FileAlignment>512</FileAlignment>
+    <TargetFrameworkProfile />
+  </PropertyGroup>
+  <PropertyGroup Condition=" '$(Configuration)|$(Platform)' == 'Debug|AnyCPU' ">
+    <DebugSymbols>true</DebugSymbols>
+    <DebugType>full</DebugType>
+    <Optimize>false</Optimize>
+    <OutputPath>bin\Debug\</OutputPath>
+    <DefineConstants>DEBUG;TRACE</DefineConstants>
+    <ErrorReport>prompt</ErrorReport>
+    <WarningLevel>4</WarningLevel>
+    <TreatWarningsAsErrors>false</TreatWarningsAsErrors>
+  </PropertyGroup>
+  <PropertyGroup Condition=" '$(Configuration)|$(Platform)' == 'Release|AnyCPU' ">
+    <DebugType>pdbonly</DebugType>
+    <Optimize>true</Optimize>
+    <OutputPath>bin\Release\</OutputPath>
+    <DefineConstants>TRACE</DefineConstants>
+    <ErrorReport>prompt</ErrorReport>
+    <WarningLevel>4</WarningLevel>
+    <TreatWarningsAsErrors>false</TreatWarningsAsErrors>
+  </PropertyGroup>
+  <ItemGroup>
+    <Reference Include="JetBrains.Annotations, Version=11.1.0.0, Culture=neutral, PublicKeyToken=1010a0d8d6380325, processorArchitecture=MSIL">
+      <HintPath>$(SolutionDir)\packages\JetBrains.Annotations.11.1.0\lib\net20\JetBrains.Annotations.dll</HintPath>
+      <Private>True</Private>
+    </Reference>
+    <Reference Include="nunit.framework, Version=3.8.1.0, Culture=neutral, PublicKeyToken=2638cd05610744eb, processorArchitecture=MSIL">
+      <HintPath>$(SolutionDir)\packages\NUnit.3.8.1\lib\net45\nunit.framework.dll</HintPath>
+      <Private>True</Private>
+    </Reference>
+    <Reference Include="OpenTK, Version=3.0.0.0, Culture=neutral, PublicKeyToken=bad199fe84eb3df4">
+      <HintPath>$(SolutionDir)\packages\ppy.OpenTK.3.0.13\lib\net45\OpenTK.dll</HintPath>
+      <Private>True</Private>
+    </Reference>
+    <Reference Include="SQLitePCLRaw.batteries_green, Version=1.0.0.0, Culture=neutral, PublicKeyToken=a84b7dcfb1391f7f, processorArchitecture=MSIL">
+      <HintPath>$(SolutionDir)\packages\SQLitePCLRaw.bundle_green.1.1.8\lib\net45\SQLitePCLRaw.batteries_green.dll</HintPath>
+    </Reference>
+    <Reference Include="SQLitePCLRaw.batteries_v2, Version=1.0.0.0, Culture=neutral, PublicKeyToken=8226ea5df37bcae9, processorArchitecture=MSIL">
+      <HintPath>$(SolutionDir)\packages\SQLitePCLRaw.bundle_green.1.1.8\lib\net45\SQLitePCLRaw.batteries_v2.dll</HintPath>
+    </Reference>
+    <Reference Include="SQLitePCLRaw.core, Version=1.0.0.0, Culture=neutral, PublicKeyToken=1488e028ca7ab535, processorArchitecture=MSIL">
+      <HintPath>$(SolutionDir)\packages\SQLitePCLRaw.core.1.1.8\lib\net45\SQLitePCLRaw.core.dll</HintPath>
+    </Reference>
+    <Reference Include="SQLitePCLRaw.provider.e_sqlite3, Version=1.0.0.0, Culture=neutral, PublicKeyToken=9c301db686d0bd12, processorArchitecture=MSIL">
+      <HintPath>$(SolutionDir)\packages\SQLitePCLRaw.provider.e_sqlite3.net45.1.1.8\lib\net45\SQLitePCLRaw.provider.e_sqlite3.dll</HintPath>
+    </Reference>
+    <Reference Include="System" />
+    <Reference Include="System.Core" />
+    <Reference Include="System.Drawing" />
+  </ItemGroup>
+  <ItemGroup>
+    <Compile Include="Beatmaps\OsuBeatmapConverter.cs" />
+    <Compile Include="Beatmaps\OsuBeatmapProcessor.cs" />
+    <Compile Include="Edit\Layers\Selection\OsuHitObjectOverlayLayer.cs" />
+    <Compile Include="Edit\Layers\Selection\Overlays\HitCircleOverlay.cs" />
+    <Compile Include="Edit\Layers\Selection\Overlays\SliderCircleOverlay.cs" />
+    <Compile Include="Edit\Layers\Selection\Overlays\SliderOverlay.cs" />
+    <Compile Include="Edit\OsuEditPlayfield.cs" />
+    <Compile Include="Edit\OsuEditRulesetContainer.cs" />
+    <Compile Include="Edit\OsuHitObjectComposer.cs" />
+    <Compile Include="Judgements\OsuSliderTailJudgement.cs" />
+    <Compile Include="Mods\OsuModAutopilot.cs" />
+    <Compile Include="Mods\OsuModAutoplay.cs" />
+    <Compile Include="Mods\OsuModDaycore.cs" />
+    <Compile Include="Mods\OsuModDoubleTime.cs" />
+    <Compile Include="Mods\OsuModEasy.cs" />
+    <Compile Include="Mods\OsuModFlashlight.cs" />
+    <Compile Include="Mods\OsuModHalfTime.cs" />
+    <Compile Include="Mods\OsuModHardRock.cs" />
+    <Compile Include="Mods\OsuModHidden.cs" />
+    <Compile Include="Mods\OsuModNightcore.cs" />
+    <Compile Include="Mods\OsuModPerfect.cs" />
+    <Compile Include="Mods\OsuModRelax.cs" />
+    <Compile Include="Mods\OsuModSpunOut.cs" />
+    <Compile Include="Mods\OsuModSuddenDeath.cs" />
+    <Compile Include="Mods\OsuModTarget.cs" />
+    <Compile Include="Objects\Drawables\DrawableSliderHead.cs" />
+    <Compile Include="Objects\Drawables\DrawableOsuHitObject.cs" />
+    <Compile Include="Objects\Drawables\Connections\ConnectionRenderer.cs" />
+    <Compile Include="Objects\Drawables\Connections\FollowPointRenderer.cs" />
+    <Compile Include="Judgements\OsuJudgement.cs" />
+    <Compile Include="Objects\Drawables\DrawableRepeatPoint.cs" />
+    <Compile Include="Objects\Drawables\DrawableSliderTail.cs" />
+    <Compile Include="Objects\Drawables\IRequireTracking.cs" />
+    <Compile Include="Objects\Drawables\ITrackSnaking.cs" />
+    <Compile Include="Objects\Drawables\Pieces\ApproachCircle.cs" />
+    <Compile Include="Objects\Drawables\Pieces\DefaultCirclePiece.cs" />
+    <Compile Include="Objects\Drawables\Pieces\SpinnerBackground.cs" />
+    <Compile Include="Objects\Drawables\Pieces\CirclePiece.cs" />
+    <Compile Include="Objects\Drawables\DrawableSlider.cs" />
+    <Compile Include="Objects\Drawables\Connections\FollowPoint.cs" />
+    <Compile Include="Objects\Drawables\DrawableSpinner.cs" />
+    <Compile Include="Objects\Drawables\Pieces\ExplodePiece.cs" />
+    <Compile Include="Objects\Drawables\Pieces\FlashPiece.cs" />
+    <Compile Include="Objects\Drawables\Pieces\GlowPiece.cs" />
+    <Compile Include="Objects\Drawables\DrawableOsuJudgement.cs" />
+    <Compile Include="Objects\Drawables\Pieces\NumberPiece.cs" />
+    <Compile Include="Objects\Drawables\DrawableSliderTick.cs" />
+    <Compile Include="Objects\Drawables\Pieces\RingPiece.cs" />
+    <Compile Include="Objects\Drawables\Pieces\SpinnerDisc.cs" />
+    <Compile Include="Objects\Drawables\Pieces\SpinnerSpmCounter.cs" />
+    <Compile Include="Objects\Drawables\Pieces\SpinnerTicks.cs" />
+    <Compile Include="Objects\Drawables\Pieces\TrianglesPiece.cs" />
+    <Compile Include="Objects\Drawables\Pieces\SliderBall.cs" />
+    <Compile Include="Objects\Drawables\Pieces\SliderBody.cs" />
+    <Compile Include="Objects\ISliderProgress.cs" />
+    <Compile Include="Objects\RepeatPoint.cs" />
+    <Compile Include="Objects\SliderTick.cs" />
+    <Compile Include="OsuDifficulty\OsuDifficultyCalculator.cs" />
+    <Compile Include="OsuDifficulty\Preprocessing\OsuDifficultyBeatmap.cs" />
+    <Compile Include="OsuDifficulty\Preprocessing\OsuDifficultyHitObject.cs" />
+    <Compile Include="OsuDifficulty\Skills\Aim.cs" />
+    <Compile Include="OsuDifficulty\Skills\Skill.cs" />
+    <Compile Include="OsuDifficulty\Skills\Speed.cs" />
+    <Compile Include="OsuDifficulty\Utils\History.cs" />
+    <Compile Include="OsuInputManager.cs" />
+    <Compile Include="Replays\OsuReplayFrame.cs" />
+    <Compile Include="Replays\OsuReplayInputHandler.cs" />
+    <Compile Include="Tests\OsuBeatmapConversionTest.cs" />
+    <Compile Include="Tests\TestCaseEditor.cs" />
+    <Compile Include="Tests\TestCaseGameplayCursor.cs" />
+    <Compile Include="Tests\TestCaseHitCircle.cs" />
+    <Compile Include="Tests\TestCaseHitCircleHidden.cs" />
+    <Compile Include="Tests\TestCasePerformancePoints.cs" />
+    <Compile Include="Tests\TestCaseSlider.cs" />
+    <Compile Include="Tests\TestCaseSliderHidden.cs" />
+    <Compile Include="Tests\TestCaseSpinner.cs" />
+    <Compile Include="Tests\TestCaseSpinnerHidden.cs" />
+    <Compile Include="UI\Cursor\CursorTrail.cs" />
+    <Compile Include="UI\Cursor\GameplayCursor.cs" />
+    <Compile Include="UI\OsuSettings.cs" />
+    <Compile Include="Scoring\OsuPerformanceCalculator.cs" />
+    <Compile Include="Scoring\OsuScoreProcessor.cs" />
+    <Compile Include="UI\OsuRulesetContainer.cs" />
+    <Compile Include="UI\OsuPlayfield.cs" />
+    <Compile Include="OsuRuleset.cs" />
+    <Compile Include="Objects\HitCircle.cs" />
+    <Compile Include="Objects\Drawables\DrawableHitCircle.cs" />
+    <Compile Include="Objects\OsuHitObject.cs" />
+    <Compile Include="Objects\Slider.cs" />
+    <Compile Include="Objects\Spinner.cs" />
+    <Compile Include="Properties\AssemblyInfo.cs" />
+    <Compile Include="Mods\OsuModNoFail.cs" />
+    <Compile Include="Replays\OsuAutoGenerator.cs" />
+    <Compile Include="Replays\OsuAutoGeneratorBase.cs" />
+  </ItemGroup>
+  <ItemGroup>
+    <None Include="app.config" />
+    <None Include="OpenTK.dll.config" />
+    <None Include="packages.config" />
+  </ItemGroup>
+  <ItemGroup>
+    <ProjectReference Include="..\osu-framework\osu.Framework\osu.Framework.csproj">
+      <Project>{C76BF5B3-985E-4D39-95FE-97C9C879B83A}</Project>
+      <Name>osu.Framework</Name>
+      <Private>True</Private>
+    </ProjectReference>
+    <ProjectReference Include="..\osu.Game\osu.Game.csproj">
+      <Project>{2a66dd92-adb1-4994-89e2-c94e04acda0d}</Project>
+      <Name>osu.Game</Name>
+      <Private>True</Private>
+    </ProjectReference>
+  </ItemGroup>
+  <ItemGroup>
+    <Service Include="{82A7F48D-3B50-4B1E-B82E-3ADA8210C358}" />
+  </ItemGroup>
+  <ItemGroup>
+    <EmbeddedResource Include="Resources\Testing\Beatmaps\basic-expected-conversion.json" />
+    <EmbeddedResource Include="Resources\Testing\Beatmaps\basic.osu" />
+    <EmbeddedResource Include="Resources\Testing\Beatmaps\colinear-perfect-curve-expected-conversion.json" />
+    <EmbeddedResource Include="Resources\Testing\Beatmaps\colinear-perfect-curve.osu" />
+  </ItemGroup>
+  <Import Project="$(MSBuildToolsPath)\Microsoft.CSharp.targets" />
+  <Import Project="$(SolutionDir)\packages\SQLitePCLRaw.lib.e_sqlite3.linux.1.1.8\build\net35\SQLitePCLRaw.lib.e_sqlite3.linux.targets" Condition="Exists('$(SolutionDir)\packages\SQLitePCLRaw.lib.e_sqlite3.linux.1.1.8\build\net35\SQLitePCLRaw.lib.e_sqlite3.linux.targets')" />
+  <Target Name="EnsureNuGetPackageBuildImports" BeforeTargets="PrepareForBuild">
+    <PropertyGroup>
+      <ErrorText>This project references NuGet package(s) that are missing on this computer. Use NuGet Package Restore to download them.  For more information, see http://go.microsoft.com/fwlink/?LinkID=322105. The missing file is {0}.</ErrorText>
+    </PropertyGroup>
+    <Error Condition="!Exists('$(SolutionDir)\packages\SQLitePCLRaw.lib.e_sqlite3.linux.1.1.8\build\net35\SQLitePCLRaw.lib.e_sqlite3.linux.targets')" Text="$([System.String]::Format('$(ErrorText)', '$(SolutionDir)\packages\SQLitePCLRaw.lib.e_sqlite3.linux.1.1.8\build\net35\SQLitePCLRaw.lib.e_sqlite3.linux.targets'))" />
+    <Error Condition="!Exists('$(SolutionDir)\packages\SQLitePCLRaw.lib.e_sqlite3.osx.1.1.8\build\net35\SQLitePCLRaw.lib.e_sqlite3.osx.targets')" Text="$([System.String]::Format('$(ErrorText)', '$(SolutionDir)\packages\SQLitePCLRaw.lib.e_sqlite3.osx.1.1.8\build\net35\SQLitePCLRaw.lib.e_sqlite3.osx.targets'))" />
+    <Error Condition="!Exists('$(SolutionDir)\packages\SQLitePCLRaw.lib.e_sqlite3.v110_xp.1.1.8\build\net35\SQLitePCLRaw.lib.e_sqlite3.v110_xp.targets')" Text="$([System.String]::Format('$(ErrorText)', '$(SolutionDir)\packages\SQLitePCLRaw.lib.e_sqlite3.v110_xp.1.1.8\build\net35\SQLitePCLRaw.lib.e_sqlite3.v110_xp.targets'))" />
+  </Target>
+  <Import Project="$(SolutionDir)\packages\SQLitePCLRaw.lib.e_sqlite3.osx.1.1.8\build\net35\SQLitePCLRaw.lib.e_sqlite3.osx.targets" Condition="Exists('$(SolutionDir)\packages\SQLitePCLRaw.lib.e_sqlite3.osx.1.1.8\build\net35\SQLitePCLRaw.lib.e_sqlite3.osx.targets')" />
+  <Import Project="$(SolutionDir)\packages\SQLitePCLRaw.lib.e_sqlite3.v110_xp.1.1.8\build\net35\SQLitePCLRaw.lib.e_sqlite3.v110_xp.targets" Condition="Exists('$(SolutionDir)\packages\SQLitePCLRaw.lib.e_sqlite3.v110_xp.1.1.8\build\net35\SQLitePCLRaw.lib.e_sqlite3.v110_xp.targets')" />
 </Project>