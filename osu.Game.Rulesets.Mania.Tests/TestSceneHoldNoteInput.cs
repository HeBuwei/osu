--- conflicted
+++ resolved
@@ -4,10 +4,7 @@
 using System.Collections.Generic;
 using System.Linq;
 using NUnit.Framework;
-<<<<<<< HEAD
 using osu.Framework.Screens;
-=======
->>>>>>> 87833bfb
 using osu.Game.Beatmaps;
 using osu.Game.Beatmaps.ControlPoints;
 using osu.Game.Replays;
@@ -412,14 +409,10 @@
                 judgementResults = new List<JudgementResult>();
             });
 
-<<<<<<< HEAD
             AddUntilStep("Beatmap at 0", () => Beatmap.Value.Track.CurrentTime == 0);
             AddUntilStep("Wait until player is loaded", () => currentPlayer.IsCurrentScreen());
 
-            AddUntilStep("Wait for completion", () => currentPlayer.ScoreProcessor.HasCompleted.Value);
-=======
             AddUntilStep("Wait for completion", () => currentPlayer.ScoreProcessor?.HasCompleted.Value == true);
->>>>>>> 87833bfb
         }
 
         private class ScoreAccessibleReplayPlayer : ReplayPlayer
