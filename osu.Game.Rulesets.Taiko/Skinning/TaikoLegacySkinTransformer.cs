// Copyright (c) ppy Pty Ltd <contact@ppy.sh>. Licensed under the MIT Licence.
// See the LICENCE file in the repository root for full licence text.

using System;
using System.Collections.Generic;
using osu.Framework.Audio.Sample;
using osu.Framework.Bindables;
using osu.Framework.Graphics;
using osu.Framework.Graphics.Textures;
using osu.Game.Audio;
using osu.Game.Rulesets.Taiko.UI;
using osu.Game.Skinning;
using osuTK;

namespace osu.Game.Rulesets.Taiko.Skinning
{
    public class TaikoLegacySkinTransformer : ISkin
    {
        private readonly ISkinSource source;

        public TaikoLegacySkinTransformer(ISkinSource source)
        {
            this.source = source;
        }

        public Drawable GetDrawableComponent(ISkinComponent component)
        {
            if (!(component is TaikoSkinComponent taikoComponent))
                return null;

            switch (taikoComponent.Component)
            {
                case TaikoSkinComponents.DrumRollBody:
                    if (GetTexture("taiko-roll-middle") != null)
                        return new LegacyDrumRoll();

                    return null;

                case TaikoSkinComponents.InputDrum:
                    if (GetTexture("taiko-bar-left") != null)
                        return new LegacyInputDrum();

                    return null;

                case TaikoSkinComponents.CentreHit:
                case TaikoSkinComponents.RimHit:

                    if (GetTexture("taikohitcircle") != null)
                        return new LegacyHit(taikoComponent.Component);

                    return null;

                case TaikoSkinComponents.DrumRollTick:
                    return this.GetAnimation("sliderscorepoint", false, false);

                case TaikoSkinComponents.HitTarget:
                    if (GetTexture("taikobigcircle") != null)
                        return new TaikoLegacyHitTarget();

                    return null;

                case TaikoSkinComponents.PlayfieldBackgroundRight:
                    if (GetTexture("taiko-bar-right") != null)
                    {
                        return this.GetAnimation("taiko-bar-right", false, false).With(d =>
                        {
                            d.RelativeSizeAxes = Axes.Both;
                            d.Size = Vector2.One;
                        });
                    }

                    return null;

                case TaikoSkinComponents.PlayfieldBackgroundLeft:
                    // This is displayed inside LegacyInputDrum. It is required to be there for layout purposes (can be seen on legacy skins).
                    if (GetTexture("taiko-bar-right") != null)
                        return Drawable.Empty();

                    return null;

                case TaikoSkinComponents.BarLine:
                    if (GetTexture("taiko-barline") != null)
                        return new LegacyBarLine();

                    return null;
<<<<<<< HEAD
=======

                case TaikoSkinComponents.TaikoExplosionGood:
                case TaikoSkinComponents.TaikoExplosionGreat:
                case TaikoSkinComponents.TaikoExplosionMiss:

                    var sprite = this.GetAnimation(getHitName(taikoComponent.Component), true, false);
                    if (sprite != null)
                        return new LegacyHitExplosion(sprite);

                    return null;
            }
>>>>>>> b83a41eb

                case TaikoSkinComponents.TaikoDon:
                    if (GetTexture("pippidonclear0") != null)
                        return new DrawableTaikoMascot();

                    return null;

                default:
                    return source.GetDrawableComponent(component);
            }
        }

        private string getHitName(TaikoSkinComponents component)
        {
            switch (component)
            {
                case TaikoSkinComponents.TaikoExplosionMiss:
                    return "taiko-hit0";

                case TaikoSkinComponents.TaikoExplosionGood:
                    return "taiko-hit100";

                case TaikoSkinComponents.TaikoExplosionGreat:
                    return "taiko-hit300";
            }

            throw new ArgumentOutOfRangeException(nameof(component), "Invalid result type");
        }

        public Texture GetTexture(string componentName) => source.GetTexture(componentName);

        public SampleChannel GetSample(ISampleInfo sampleInfo) => source.GetSample(new LegacyTaikoSampleInfo(sampleInfo));

        public IBindable<TValue> GetConfig<TLookup, TValue>(TLookup lookup) => source.GetConfig<TLookup, TValue>(lookup);

        private class LegacyTaikoSampleInfo : ISampleInfo
        {
            private readonly ISampleInfo source;

            public LegacyTaikoSampleInfo(ISampleInfo source)
            {
                this.source = source;
            }

            public IEnumerable<string> LookupNames
            {
                get
                {
                    foreach (var name in source.LookupNames)
                        yield return $"taiko-{name}";

                    foreach (var name in source.LookupNames)
                        yield return name;
                }
            }

            public int Volume => source.Volume;
        }
    }
}<|MERGE_RESOLUTION|>--- conflicted
+++ resolved
@@ -83,8 +83,6 @@
                         return new LegacyBarLine();
 
                     return null;
-<<<<<<< HEAD
-=======
 
                 case TaikoSkinComponents.TaikoExplosionGood:
                 case TaikoSkinComponents.TaikoExplosionGreat:
@@ -95,18 +93,15 @@
                         return new LegacyHitExplosion(sprite);
 
                     return null;
-            }
->>>>>>> b83a41eb
 
                 case TaikoSkinComponents.TaikoDon:
                     if (GetTexture("pippidonclear0") != null)
                         return new DrawableTaikoMascot();
 
                     return null;
+            }
 
-                default:
-                    return source.GetDrawableComponent(component);
-            }
+            return source.GetDrawableComponent(component);
         }
 
         private string getHitName(TaikoSkinComponents component)
