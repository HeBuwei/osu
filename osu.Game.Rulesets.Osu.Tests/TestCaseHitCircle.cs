﻿// Copyright (c) 2007-2018 ppy Pty Ltd <contact@ppy.sh>.
// Licensed under the MIT Licence - https://raw.githubusercontent.com/ppy/osu/master/LICENCE

using osu.Framework.Graphics;
using osu.Framework.Graphics.Containers;
using osu.Game.Beatmaps;
using osu.Game.Beatmaps.ControlPoints;
using osu.Game.Rulesets.Osu.Objects;
using osu.Game.Rulesets.Osu.Objects.Drawables;
using osu.Game.Tests.Visual;
using OpenTK;
using System.Collections.Generic;
using System;
using osu.Game.Rulesets.Mods;
using System.Linq;
using NUnit.Framework;
using osu.Game.Rulesets.Scoring;

namespace osu.Game.Rulesets.Osu.Tests
{
    [TestFixture]
    public class TestCaseHitCircle : OsuTestCase
    {
        public override IReadOnlyList<Type> RequiredTypes => new[]
        {
            typeof(DrawableHitCircle)
        };

        private readonly Container content;
        protected override Container<Drawable> Content => content;

        private int depthIndex;
        protected readonly List<Mod> Mods = new List<Mod>();

        public TestCaseHitCircle()
        {
            base.Content.Add(content = new OsuInputManager(new RulesetInfo { ID = 0 }));

            AddStep("Miss Big Single", () => testSingle(2));
            AddStep("Miss Medium Single", () => testSingle(5));
            AddStep("Miss Small Single", () => testSingle(7));
            AddStep("Hit Big Single", () => testSingle(2, true));
            AddStep("Hit Medium Single", () => testSingle(5, true));
            AddStep("Hit Small Single", () => testSingle(7, true));
            AddStep("Miss Big Stream", () => testStream(2));
            AddStep("Miss Medium Stream", () => testStream(5));
            AddStep("Miss Small Stream", () => testStream(7));
            AddStep("Hit Big Stream", () => testStream(2, true));
            AddStep("Hit Medium Stream", () => testStream(5, true));
            AddStep("Hit Small Stream", () => testStream(7, true));
        }

        private void testSingle(float circleSize, bool auto = false, double timeOffset = 0, Vector2? positionOffset = null)
        {
            positionOffset = positionOffset ?? Vector2.Zero;

            var circle = new HitCircle
            {
                StartTime = Time.Current + 1000 + timeOffset,
                Position = positionOffset.Value,
            };

            circle.ApplyDefaults(new ControlPointInfo(), new BeatmapDifficulty { CircleSize = circleSize });

            var drawable = new TestDrawableHitCircle(circle, auto)
            {
                Anchor = Anchor.Centre,
                Depth = depthIndex++
            };

            foreach (var mod in Mods.OfType<IApplicableToDrawableHitObjects>())
                mod.ApplyToDrawableHitObjects(new[] { drawable });

            Add(drawable);
        }

        private void testStream(float circleSize, bool auto = false)
        {
            Vector2 pos = new Vector2(-250, 0);

            for (int i = 0; i <= 1000; i += 100)
            {
                testSingle(circleSize, auto, i, pos);
                pos.X += 50;
            }
        }

        protected class TestDrawableHitCircle : DrawableHitCircle
        {
            private readonly bool auto;

            public TestDrawableHitCircle(HitCircle h, bool auto) : base(h)
            {
                this.auto = auto;
            }

<<<<<<< HEAD
            public void TriggerJudgement() => UpdateJudgement(true);

            protected override void CheckForJudgements(bool userTriggered, double timeOffset)
=======
            protected override void CheckForResult(bool userTriggered, double timeOffset)
>>>>>>> 5ec1a5a7
            {
                if (auto && !userTriggered && timeOffset > 0)
                {
                    // force success
                    ApplyResult(r => r.Type = HitResult.Great);
                }
                else
                    base.CheckForResult(userTriggered, timeOffset);
            }
        }
    }
}<|MERGE_RESOLUTION|>--- conflicted
+++ resolved
@@ -94,13 +94,9 @@
                 this.auto = auto;
             }
 
-<<<<<<< HEAD
-            public void TriggerJudgement() => UpdateJudgement(true);
+            public void TriggerJudgement() => UpdateResult(true);
 
-            protected override void CheckForJudgements(bool userTriggered, double timeOffset)
-=======
             protected override void CheckForResult(bool userTriggered, double timeOffset)
->>>>>>> 5ec1a5a7
             {
                 if (auto && !userTriggered && timeOffset > 0)
                 {
