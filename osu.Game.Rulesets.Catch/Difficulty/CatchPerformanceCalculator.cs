--- conflicted
+++ resolved
@@ -51,15 +51,9 @@
             int numTotalHits = totalComboHits();
 
             // Longer maps are worth more
-<<<<<<< HEAD
-            float lengthBonus =
+            double lengthBonus =
                 0.95f + 0.3f * Math.Min(1.0f, numTotalHits / 2500.0f) +
                 (numTotalHits > 2500 ? (float)Math.Log10(numTotalHits / 2500.0f) * 0.475f : 0.0f);
-=======
-            double lengthBonus =
-                0.95 + 0.4 * Math.Min(1.0, numTotalHits / 3000.0) +
-                (numTotalHits > 3000 ? Math.Log10(numTotalHits / 3000.0) * 0.5 : 0.0);
->>>>>>> e941f6c4
 
             // Longer maps are worth more
             value *= lengthBonus;
@@ -71,7 +65,6 @@
             if (Attributes.MaxCombo > 0)
                 value *= Math.Min(Math.Pow(Attributes.MaxCombo, 0.8) / Math.Pow(Attributes.MaxCombo, 0.8), 1.0);
 
-<<<<<<< HEAD
             float approachRate = (float)Attributes.ApproachRate;
             float approachRateFactor = 1.0f;
             if (approachRate > 9.0f)
@@ -80,30 +73,18 @@
                 approachRateFactor += 0.2f * (float)Math.Pow(approachRate - 10.0f, 1.5f); // Additional 20% at AR 11, 40% total
             else if (approachRate < 8.0f)
                 approachRateFactor += 0.025f * (8.0f - approachRate); // 2.5% for each AR below 8
-=======
-            double approachRateFactor = 1.0;
-            if (Attributes.ApproachRate > 9.0)
-                approachRateFactor += 0.1 * (Attributes.ApproachRate - 9.0); // 10% for each AR above 9
-            else if (Attributes.ApproachRate < 8.0)
-                approachRateFactor += 0.025 * (8.0 - Attributes.ApproachRate); // 2.5% for each AR below 8
->>>>>>> e941f6c4
 
             value *= approachRateFactor;
 
             if (mods.Any(m => m is ModHidden))
-<<<<<<< HEAD
             {
-                value *= 1.05f + 0.075f * (10.0f - Math.Min(10.0f, approachRate)); // 7.5% for each AR below 10
+                value *= 1.05 + 0.075 * (10.0 - Math.Min(10.0, Attributes.ApproachRate)); // 7.5% for each AR below 10
                 // Hiddens gives almost nothing on max approach rate, and more the lower it is
                 if (approachRate <= 10.0f)
                     value *= 1.05f + 0.075f * (10.0f - approachRate); // 7.5% for each AR below 10
                 else if (approachRate > 10.0f)
                     value *= 1.01f + 0.04f * (11.0f - Math.Min(11.0f, approachRate)); // 5% at AR 10, 1% at AR 11
             }
-=======
-                // Hiddens gives nothing on max approach rate, and more the lower it is
-                value *= 1.05 + 0.075 * (10.0 - Math.Min(10.0, Attributes.ApproachRate)); // 7.5% for each AR below 10
->>>>>>> e941f6c4
 
             if (mods.Any(m => m is ModFlashlight))
                 // Apply length bonus again if flashlight is on simply because it becomes a lot harder on longer maps.
