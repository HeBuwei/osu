﻿// Copyright (c) 2007-2018 ppy Pty Ltd <contact@ppy.sh>.
// Licensed under the MIT Licence - https://raw.githubusercontent.com/ppy/osu/master/LICENCE

using System;
using osu.Framework.Graphics;
using osu.Framework.Graphics.Containers;
using osu.Game.Beatmaps;
using osu.Game.Configuration;
using osu.Game.Rulesets.Catch.Objects;
using osu.Game.Rulesets.Catch.Objects.Drawable;
using osu.Game.Rulesets.Judgements;
using osu.Game.Rulesets.Objects.Drawables;
using osu.Game.Rulesets.UI.Scrolling;
using OpenTK;

namespace osu.Game.Rulesets.Catch.UI
{
    public class CatchPlayfield : ScrollingPlayfield
    {
        public const float BASE_WIDTH = 512;

        private readonly CatcherArea catcherArea;

        protected override bool UserScrollSpeedAdjustment => false;

        protected override SpeedChangeVisualisationMethod VisualisationMethod => SpeedChangeVisualisationMethod.Constant;

        public CatchPlayfield(BeatmapDifficulty difficulty, Func<CatchHitObject, DrawableHitObject<CatchHitObject>> getVisualRepresentation)
        {
            Direction.Value = ScrollingDirection.Down;

            Container explodingFruitContainer;

            Anchor = Anchor.TopCentre;
            Origin = Anchor.TopCentre;

            Size = new Vector2(0.86f); // matches stable's vertical offset for catcher plate

            InternalChild = new PlayfieldAdjustmentContainer
            {
                RelativeSizeAxes = Axes.Both,
                Children = new Drawable[]
                {
<<<<<<< HEAD
                    explodingFruitContainer = new Container
                    {
                        RelativeSizeAxes = Axes.Both,
                    },
                    catcherArea = new CatcherArea(difficulty)
                    {
                        GetVisualRepresentation = getVisualRepresentation,
                        ExplodingFruitTarget = explodingFruitContainer,
                        Anchor = Anchor.BottomLeft,
                        Origin = Anchor.TopLeft,
                    },
                    HitObjectContainer
                }
            };
=======
                    RelativeSizeAxes = Axes.Both,
                },
            });

            VisibleTimeRange.Value = BeatmapDifficulty.DifficultyRange(difficulty.ApproachRate, 1800, 1200, 450);
>>>>>>> 5fd0b29d
        }

        public bool CheckIfWeCanCatch(CatchHitObject obj) => catcherArea.AttemptCatch(obj);

        public override void Add(DrawableHitObject h)
        {
            h.OnNewResult += onNewResult;

            base.Add(h);

            var fruit = (DrawableCatchHitObject)h;
            fruit.CheckPosition = CheckIfWeCanCatch;
        }

        private void onNewResult(DrawableHitObject judgedObject, JudgementResult result)
            => catcherArea.OnResult((DrawableCatchHitObject)judgedObject, result);
    }
}<|MERGE_RESOLUTION|>--- conflicted
+++ resolved
@@ -41,7 +41,6 @@
                 RelativeSizeAxes = Axes.Both,
                 Children = new Drawable[]
                 {
-<<<<<<< HEAD
                     explodingFruitContainer = new Container
                     {
                         RelativeSizeAxes = Axes.Both,
@@ -56,13 +55,8 @@
                     HitObjectContainer
                 }
             };
-=======
-                    RelativeSizeAxes = Axes.Both,
-                },
-            });
 
             VisibleTimeRange.Value = BeatmapDifficulty.DifficultyRange(difficulty.ApproachRate, 1800, 1200, 450);
->>>>>>> 5fd0b29d
         }
 
         public bool CheckIfWeCanCatch(CatchHitObject obj) => catcherArea.AttemptCatch(obj);
